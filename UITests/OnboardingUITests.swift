--- conflicted
+++ resolved
@@ -100,17 +100,10 @@
         XCTAssertTrue(startBrowsingButton.waitForExistence(timeout: UITests.Timeouts.elementExistence))
         startBrowsingButton.click()
 
-<<<<<<< HEAD
         // AfterOnboarding
         let duckduckgoPrivacySimplifiedWindow = app.windows["DuckDuckGo — Your protection, our priority."]
         XCTAssertTrue(duckduckgoPrivacySimplifiedWindow.webViews["DuckDuckGo — Your protection, our priority."].waitForExistence(timeout: UITests.Timeouts.elementExistence))
         XCTAssertTrue(duckduckgoPrivacySimplifiedWindow.buttons["NavigationBarViewController.optionsButton"].isEnabled)
-=======
-        // After Onboarding
-        let duckduckgoPage = app.windows["DuckDuckGo — Privacy, simplified."]
-        XCTAssertTrue(duckduckgoPage.webViews["DuckDuckGo — Privacy, simplified."].waitForExistence(timeout: UITests.Timeouts.elementExistence))
-        XCTAssertTrue(duckduckgoPage.buttons["NavigationBarViewController.optionsButton"].isEnabled)
->>>>>>> 78867dae
     }
 
     func resetApplicationData() throws {
