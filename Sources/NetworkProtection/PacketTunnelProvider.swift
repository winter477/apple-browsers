//
//  PacketTunnelProvider.swift
//
//  Copyright © 2023 DuckDuckGo. All rights reserved.
//
//  Licensed under the Apache License, Version 2.0 (the "License");
//  you may not use this file except in compliance with the License.
//  You may obtain a copy of the License at
//
//  http://www.apache.org/licenses/LICENSE-2.0
//
//  Unless required by applicable law or agreed to in writing, software
//  distributed under the License is distributed on an "AS IS" BASIS,
//  WITHOUT WARRANTIES OR CONDITIONS OF ANY KIND, either express or implied.
//  See the License for the specific language governing permissions and
//  limitations under the License.
//

// SPDX-License-Identifier: MIT
// Copyright © 2018-2021 WireGuard LLC. All Rights Reserved.

// swiftlint:disable file_length

import Combine
import Common
import Foundation
import NetworkExtension
import UserNotifications

// swiftlint:disable:next type_body_length
open class PacketTunnelProvider: NEPacketTunnelProvider {

    public enum Event {
        case userBecameActive
        case reportConnectionAttempt(attempt: ConnectionAttempt)
        case tunnelStartAttempt(_ step: TunnelStartAttemptStep)
        case tunnelUpdateAttempt(_ step: TunnelUpdateAttemptStep)
        case reportTunnelFailure(result: NetworkProtectionTunnelFailureMonitor.Result)
        case reportLatency(result: NetworkProtectionLatencyMonitor.Result)
        case rekeyAttempt(_ step: RekeyAttemptStep)
    }

    public enum AttemptStep {
        case begin
        case success
        case failure(_ error: Error)
    }

    public typealias TunnelStartAttemptStep = AttemptStep
    public typealias TunnelUpdateAttemptStep = AttemptStep
    public typealias RekeyAttemptStep = AttemptStep

    public enum ConnectionAttempt {
        case connecting
        case success
        case failure
    }

    // MARK: - Error Handling

    enum TunnelError: LocalizedError {
        case startingTunnelWithoutAuthToken
        case vpnAccessRevoked
        case couldNotGenerateTunnelConfiguration(internalError: Error)
        case simulateTunnelFailureError

        var errorDescription: String? {
            switch self {
            case .startingTunnelWithoutAuthToken:
                return "Missing auth token at startup"
            case .vpnAccessRevoked:
                return "VPN disconnected due to expired subscription"
            case .couldNotGenerateTunnelConfiguration(let internalError):
                return "Failed to generate a tunnel configuration: \(internalError.localizedDescription)"
            case .simulateTunnelFailureError:
                return "Simulated a tunnel error as requested"
            }
        }
    }

    // MARK: - WireGuard

    private lazy var adapter: WireGuardAdapter = {
        WireGuardAdapter(with: self) { logLevel, message in
            if logLevel == .error {
                os_log("🔵 Received error from adapter: %{public}@", log: .networkProtection, type: .error, message)
            } else {
                os_log("🔵 Received message from adapter: %{public}@", log: .networkProtection, message)
            }
        }
    }()

    // MARK: - Timers Support

    private let timerQueue = DispatchQueue(label: "com.duckduckgo.network-protection.PacketTunnelProvider.timerQueue")

    // MARK: - Status

    @MainActor
    public override var reasserting: Bool {
        get {
            super.reasserting
        }
        set {
            if newValue {
                connectionStatus = .reasserting
            } else {
                connectionStatus = .connected(connectedDate: Date())
            }

            super.reasserting = newValue
        }
    }

    @MainActor
    public var connectionStatus: ConnectionStatus = .default {
        didSet {
            guard connectionStatus != oldValue else {
                return
            }

            if case .connected = connectionStatus {
                self.notificationsPresenter.showConnectedNotification(serverLocation: lastSelectedServerInfo?.serverLocation)
            }

            handleConnectionStatusChange(old: oldValue, new: connectionStatus)
        }
    }

    public var isKillSwitchEnabled: Bool {
        guard #available(macOS 11.0, iOS 14.2, *) else { return false }
        return self.protocolConfiguration.enforceRoutes || self.protocolConfiguration.includeAllNetworks
    }

    // MARK: - Tunnel Settings

    private let settings: VPNSettings

    // MARK: - User Defaults

    private let defaults: UserDefaults

    // MARK: - Server Selection

    public var lastSelectedServerInfo: NetworkProtectionServerInfo? {
        didSet {
            lastSelectedServerInfoPublisher.send(lastSelectedServerInfo)
        }
    }

    public let lastSelectedServerInfoPublisher = CurrentValueSubject<NetworkProtectionServerInfo?, Never>(nil)

    private var includedRoutes: [IPAddressRange]?

    // MARK: - User Notifications

    private let notificationsPresenter: NetworkProtectionNotificationsPresenter

    // MARK: - Registration Key

    private lazy var keyStore = NetworkProtectionKeychainKeyStore(keychainType: keychainType,
                                                                  errorEvents: debugEvents)

    private let tokenStore: NetworkProtectionTokenStore

    private func resetRegistrationKey() {
        os_log("Resetting the current registration key", log: .networkProtectionKeyManagement)
        keyStore.resetCurrentKeyPair()
    }

    private var isKeyExpired: Bool {
        guard let currentExpirationDate = keyStore.currentExpirationDate else {
            return true
        }

        return currentExpirationDate <= Date()
    }

    private func rekeyIfExpired() async {
        os_log("Checking if rekey is necessary...", log: .networkProtectionKeyManagement)

        guard isKeyExpired else {
            os_log("The key is not expired", log: .networkProtectionKeyManagement)
            return
        }

        await rekey()
    }

    private func rekey() async {
        providerEvents.fire(.userBecameActive)

        // Experimental option to disable rekeying.
        guard !settings.disableRekeying else {
            os_log("Rekeying disabled", log: .networkProtectionKeyManagement)
            return
        }

        os_log("Rekeying...", log: .networkProtectionKeyManagement)
        providerEvents.fire(.rekeyAttempt(.begin))

        do {
            try await updateTunnelConfiguration(reassert: false, regenerateKey: true)
            providerEvents.fire(.rekeyAttempt(.success))
        } catch {
            os_log("Rekey attempt failed.  This is not an error if you're using debug Key Management options: %{public}@", log: .networkProtectionKeyManagement, type: .error, String(describing: error))
            providerEvents.fire(.rekeyAttempt(.failure(error)))
        }
    }

    private func setKeyValidity(_ interval: TimeInterval?) {
        if let interval {
            let firstExpirationDate = Date().addingTimeInterval(interval)

            os_log("Setting key validity interval to %{public}@ seconds (next expiration date %{public}@)",
                   log: .networkProtectionKeyManagement,
                   String(describing: interval),
                   String(describing: firstExpirationDate))

            settings.registrationKeyValidity = .custom(interval)
        } else {
            os_log("Resetting key validity interval",
                   log: .networkProtectionKeyManagement)

            settings.registrationKeyValidity = .automatic
        }

        keyStore.setValidityInterval(interval)
    }

    // MARK: - Bandwidth Analyzer

    private func updateBandwidthAnalyzerAndRekeyIfExpired() {
        Task {
            await updateBandwidthAnalyzer()

            // This provides a more frequent active user pixel check
            providerEvents.fire(.userBecameActive)

            guard self.bandwidthAnalyzer.isConnectionIdle() else {
                return
            }

            await rekeyIfExpired()
        }
    }

    /// Updates the bandwidth analyzer with the latest data from the WireGuard Adapter
    ///
    public func updateBandwidthAnalyzer() async {
        guard let (rx, tx) = try? await adapter.getBytesTransmitted() else {
            self.bandwidthAnalyzer.preventIdle()
            return
        }

        bandwidthAnalyzer.record(rxBytes: rx, txBytes: tx)
    }

    // MARK: - Most recent handshake

    public func mostRecentHandshake() async -> TimeInterval? {
        try? await adapter.getMostRecentHandshake()
    }

    // MARK: - Connection tester

    private var isConnectionTesterEnabled: Bool = true

    @MainActor
    private lazy var connectionTester: NetworkProtectionConnectionTester = {
        NetworkProtectionConnectionTester(timerQueue: timerQueue, log: .networkProtectionConnectionTesterLog) { @MainActor [weak self] result in
            guard let self else { return }

            switch result {
            case .connected:
                self.tunnelHealth.isHavingConnectivityIssues = false
                self.updateBandwidthAnalyzerAndRekeyIfExpired()

            case .reconnected:
                self.tunnelHealth.isHavingConnectivityIssues = false
                self.updateBandwidthAnalyzerAndRekeyIfExpired()

            case .disconnected(let failureCount):
                self.tunnelHealth.isHavingConnectivityIssues = true
                self.bandwidthAnalyzer.reset()
            }
        }
    }()

    public lazy var tunnelFailureMonitor = NetworkProtectionTunnelFailureMonitor(tunnelProvider: self)
    public lazy var latencyMonitor = NetworkProtectionLatencyMonitor()
    public lazy var entitlementMonitor = NetworkProtectionEntitlementMonitor()

    private var lastTestFailed = false
    private let bandwidthAnalyzer = NetworkProtectionConnectionBandwidthAnalyzer()
    private let tunnelHealth: NetworkProtectionTunnelHealthStore
    private let controllerErrorStore: NetworkProtectionTunnelErrorStore

    // MARK: - Cancellables

    private var cancellables = Set<AnyCancellable>()

    // MARK: - Initializers

    private let keychainType: KeychainType
    private let debugEvents: EventMapping<NetworkProtectionError>?
    private let providerEvents: EventMapping<Event>

    public let isSubscriptionEnabled: Bool
    public let entitlementCheck: (() async -> Result<Bool, Error>)?

    public init(notificationsPresenter: NetworkProtectionNotificationsPresenter,
                tunnelHealthStore: NetworkProtectionTunnelHealthStore,
                controllerErrorStore: NetworkProtectionTunnelErrorStore,
                keychainType: KeychainType,
                tokenStore: NetworkProtectionTokenStore,
                debugEvents: EventMapping<NetworkProtectionError>?,
                providerEvents: EventMapping<Event>,
                settings: VPNSettings,
                defaults: UserDefaults,
                isSubscriptionEnabled: Bool,
                entitlementCheck: (() async -> Result<Bool, Error>)?) {
        os_log("[+] PacketTunnelProvider", log: .networkProtectionMemoryLog, type: .debug)

        self.notificationsPresenter = notificationsPresenter
        self.keychainType = keychainType
        self.tokenStore = tokenStore
        self.debugEvents = debugEvents
        self.providerEvents = providerEvents
        self.tunnelHealth = tunnelHealthStore
        self.controllerErrorStore = controllerErrorStore
        self.settings = settings
        self.defaults = defaults
        self.isSubscriptionEnabled = isSubscriptionEnabled
        self.entitlementCheck = isSubscriptionEnabled ? entitlementCheck : nil

        super.init()

        observeSettingChanges()
    }

    deinit {
        os_log("[-] PacketTunnelProvider", log: .networkProtectionMemoryLog, type: .debug)
    }

    private var tunnelProviderProtocol: NETunnelProviderProtocol? {
        protocolConfiguration as? NETunnelProviderProtocol
    }

    private func runDebugSimulations(options: StartupOptions) throws {
        if options.simulateError {
            throw TunnelError.simulateTunnelFailureError
        }

        if options.simulateCrash {
            DispatchQueue.main.asyncAfter(deadline: .now() + TimeInterval.seconds(2)) {
                fatalError("Simulated PacketTunnelProvider crash")
            }

            return
        }

        if options.simulateMemoryCrash {
            Task {
                var array = [String]()
                while true {
                    array.append("Crash")
                }
            }

            return
        }
    }

    private func load(options: StartupOptions) throws {
        loadKeyValidity(from: options)
        loadSelectedEnvironment(from: options)
        loadSelectedServer(from: options)
        loadSelectedLocation(from: options)
        loadTesterEnabled(from: options)
        try loadAuthToken(from: options)
    }

    open func loadVendorOptions(from provider: NETunnelProviderProtocol?) throws {
        let vendorOptions = provider?.providerConfiguration

        loadRoutes(from: vendorOptions)
    }

    private func loadKeyValidity(from options: StartupOptions) {
        switch options.keyValidity {
        case .set(let validity):
            setKeyValidity(validity)
        case .useExisting:
            break
        case .reset:
            setKeyValidity(nil)
        }
    }

    private func loadSelectedEnvironment(from options: StartupOptions) {
        switch options.selectedEnvironment {
        case .set(let selectedEnvironment):
            settings.selectedEnvironment = selectedEnvironment
        case .useExisting:
            break
        case .reset:
            settings.selectedEnvironment = .default
        }
    }

    private func loadSelectedServer(from options: StartupOptions) {
        switch options.selectedServer {
        case .set(let selectedServer):
            settings.selectedServer = selectedServer
        case .useExisting:
            break
        case .reset:
            settings.selectedServer = .automatic
        }
    }

    private func loadSelectedLocation(from options: StartupOptions) {
        switch options.selectedLocation {
        case .set(let selectedServer):
            settings.selectedLocation = selectedServer
        case .useExisting:
            break
        case .reset:
            settings.selectedServer = .automatic
        }
    }

    private func loadTesterEnabled(from options: StartupOptions) {
        switch options.enableTester {
        case .set(let value):
            isConnectionTesterEnabled = value
        case .useExisting:
            break
        case .reset:
            isConnectionTesterEnabled = true
        }
    }

    private func loadAuthToken(from options: StartupOptions) throws {
        switch options.authToken {
        case .set(let newAuthToken):
            if let currentAuthToken = try? tokenStore.fetchToken(), currentAuthToken == newAuthToken {
                return
            }

            try tokenStore.store(newAuthToken)
        case .useExisting:
            break
        case .reset:
            // This case should in theory not be possible, but it's ideal to have this in place
            // in case an error in the controller on the client side allows it.
            try tokenStore.deleteToken()
            throw TunnelError.startingTunnelWithoutAuthToken
        }
    }

    private func loadRoutes(from options: [String: Any]?) {
        self.includedRoutes = (options?[NetworkProtectionOptionKey.includedRoutes] as? [String])?.compactMap(IPAddressRange.init(from:)) ?? []
    }

    // MARK: - Observing Changes

    private func observeSettingChanges() {
        settings.changePublisher
            .receive(on: DispatchQueue.main)
            .sink { [weak self] change in
                self?.handleSettingsChange(change)
            }.store(in: &cancellables)
    }

    @MainActor
    open func handleConnectionStatusChange(old: ConnectionStatus, new: ConnectionStatus) {
        os_log("⚫️ Connection Status Change: %{public}s -> %{public}s", log: .networkProtectionPixel, type: .debug, old.description, new.description)

        switch (old, new) {
        case (_, .connecting), (_, .reasserting):
            providerEvents.fire(.reportConnectionAttempt(attempt: .connecting))
        case (_, .connected):
            providerEvents.fire(.reportConnectionAttempt(attempt: .success))
        case (.connecting, _), (.reasserting, _):
            providerEvents.fire(.reportConnectionAttempt(attempt: .failure))
        default:
            break
        }
    }

    // MARK: - Overrideable Connection Events

    open func prepareToConnect(using provider: NETunnelProviderProtocol?) {
        // no-op: abstract method to be overridden in subclass
    }

    // MARK: - Tunnel Start

    open override func startTunnel(options: [String: NSObject]?, completionHandler: @escaping (Error?) -> Void) {
        Task { @MainActor in
            providerEvents.fire(.tunnelStartAttempt(.begin))
            prepareToConnect(using: tunnelProviderProtocol)

            connectionStatus = .connecting

            os_log("Will load options\n%{public}@", log: .networkProtection, String(describing: options))
            let startupOptions = StartupOptions(options: options ?? [:], log: .networkProtection)

            resetIssueStateOnTunnelStart(startupOptions)

<<<<<<< HEAD
            let internalCompletionHandler = { [weak self] (error: Error?) in
                guard let self else {
                    completionHandler(error)
                    return
                }

=======
            let internalCompletionHandler = { [weak self, providerEvents] (error: Error?) in
>>>>>>> b8763fdc
                guard let error else {
                    completionHandler(nil)
                    providerEvents.fire(.tunnelStartAttempt(.success))
                    return
                }

                let handler = {
                    let errorDescription = (error as? LocalizedError)?.localizedDescription ?? String(describing: error)

                    os_log("Tunnel startup error: %{public}@", type: .error, errorDescription)
                    self?.controllerErrorStore.lastErrorMessage = errorDescription
                    self?.connectionStatus = .disconnected

                    providerEvents.fire(.tunnelStartAttempt(.failure(error)))
                    completionHandler(error)
                }

                if startupOptions.startupMethod == .automaticOnDemand {
                    Task {
                        // We add a 10 seconds delay when the VPN is started by
                        // on-demand and there's an error, to avoid frenetic ON/OFF
                        // cycling.
                        try? await Task.sleep(interval: .seconds(10))
                        handler()
                    }
                } else {
                    handler()
                }
            }

            startTunnel(options: startupOptions, completionHandler: internalCompletionHandler)
        }
    }

    private func startTunnel(options: StartupOptions, completionHandler: @escaping (Error?) -> Void) {
        do {
            try runDebugSimulations(options: options)
            try load(options: options)
            try loadVendorOptions(from: tunnelProviderProtocol)
        } catch {
            completionHandler(error)
            return
        }

        let onDemand = options.startupMethod == .automaticOnDemand

        os_log("Starting tunnel %{public}@", log: .networkProtection, options.startupMethod.debugDescription)
        startTunnel(environment: settings.selectedEnvironment,
                    onDemand: onDemand,
                    completionHandler: completionHandler)
    }

    var currentServerSelectionMethod: NetworkProtectionServerSelectionMethod {
        var serverSelectionMethod: NetworkProtectionServerSelectionMethod

        switch settings.selectedLocation {
        case .nearest:
            serverSelectionMethod = .automatic
        case .location(let networkProtectionSelectedLocation):
            serverSelectionMethod = .preferredLocation(networkProtectionSelectedLocation)
        }

        switch settings.selectedServer {
        case .automatic:
            break
        case .endpoint(let string):
            // Selecting a specific server will override locations setting
            // Only available in debug
            serverSelectionMethod = .preferredServer(serverName: string)
        }

        return serverSelectionMethod
    }

    private func startTunnel(environment: VPNSettings.SelectedEnvironment, onDemand: Bool, completionHandler: @escaping (Error?) -> Void) {
        Task {
            do {
                os_log("🔵 Generating tunnel config", log: .networkProtection, type: .info)
                os_log("🔵 Excluded ranges are: %{public}@", log: .networkProtection, type: .info, String(describing: settings.excludedRanges))
                os_log("🔵 Server selection method: %{public}@", log: .networkProtection, type: .info, currentServerSelectionMethod.debugDescription)
                let tunnelConfiguration = try await generateTunnelConfiguration(environment: environment,
                                                                                serverSelectionMethod: currentServerSelectionMethod,
                                                                                includedRoutes: includedRoutes ?? [],
                                                                                excludedRoutes: settings.excludedRanges,
                                                                                regenerateKey: false)
                startTunnel(with: tunnelConfiguration, onDemand: onDemand, completionHandler: completionHandler)
                os_log("🔵 Done generating tunnel config", log: .networkProtection, type: .info)
            } catch {
                os_log("🔵 Error starting tunnel: %{public}@", log: .networkProtection, type: .info, error.localizedDescription)

                controllerErrorStore.lastErrorMessage = error.localizedDescription

                completionHandler(error)
            }
        }
    }

    private func startTunnel(with tunnelConfiguration: TunnelConfiguration, onDemand: Bool, completionHandler: @escaping (Error?) -> Void) {

        adapter.start(tunnelConfiguration: tunnelConfiguration) { [weak self] error in
            if let error {
                os_log("🔵 Starting tunnel failed with %{public}@", log: .networkProtection, type: .error, error.localizedDescription)
                self?.debugEvents?.fire(error.networkProtectionError)
                completionHandler(error)
                return
            }

            Task { @MainActor [weak self] in
                // It's important to call this completion handler before running the tester
                // as if we don't, the tester will just fail.  It seems like the connection
                // won't fully work until the completion handler is called.
                completionHandler(nil)

                guard let self else { return }

                do {
                    let startReason: AdapterStartReason = onDemand ? .onDemand : .manual
                    try await self.handleAdapterStarted(startReason: startReason)
                } catch {
                    self.cancelTunnelWithError(error)
                    return
                }
            }
        }
    }

    // MARK: - Tunnel Stop

    open override func stopTunnel(with reason: NEProviderStopReason, completionHandler: @escaping () -> Void) {

        Task { @MainActor in
            await stopMonitors()

            connectionStatus = .disconnecting
            os_log("Stopping tunnel with reason %{public}@", log: .networkProtection, type: .info, String(describing: reason))

            adapter.stop { [weak self] error in
                if let error {
                    os_log("🔵 Failed to stop WireGuard adapter: %{public}@", log: .networkProtection, type: .info, error.localizedDescription)
                    self?.debugEvents?.fire(error.networkProtectionError)
                }

                Task { [weak self] in
                    if let self {
                        self.handleAdapterStopped()

                        if case .superceded = reason {
                            self.notificationsPresenter.showSupersededNotification()
                        }
                    }

                    completionHandler()
                }
            }
        }
    }

    /// Do not cancel, directly... call this method so that the adapter and tester are stopped too.
    @MainActor
    private func cancelTunnel(with stopError: Error) async {
        await stopMonitors()

        connectionStatus = .disconnecting

        os_log("Stopping tunnel with error %{public}@", log: .networkProtection, type: .info, stopError.localizedDescription)

        self.adapter.stop { [weak self] error in
            guard let self else { return }

            if let error = error {
                os_log("Error while stopping adapter: %{public}@", log: .networkProtection, type: .info, error.localizedDescription)
                debugEvents?.fire(error.networkProtectionError)
            }

            cancelTunnelWithError(stopError)
            self.handleAdapterStopped()
        }
    }

    // MARK: - Fix Issues Management

    /// Resets the issue state when startup up the tunnel manually.
    ///
    /// When the tunnel is started by on-demand the issue state should not be cleared until the tester
    /// reports a working connection.
    ///
    private func resetIssueStateOnTunnelStart(_ startupOptions: StartupOptions) {
        guard startupOptions.startupMethod != .automaticOnDemand else {
            return
        }

        tunnelHealth.isHavingConnectivityIssues = false
        controllerErrorStore.lastErrorMessage = nil
    }

    // MARK: - Tunnel Configuration

    @MainActor
    public func updateTunnelConfiguration(reassert: Bool, regenerateKey: Bool = false) async throws {
        try await updateTunnelConfiguration(
            environment: settings.selectedEnvironment,
            serverSelectionMethod: currentServerSelectionMethod,
            reassert: reassert,
            regenerateKey: regenerateKey
        )
    }

    @MainActor
    public func updateTunnelConfiguration(environment: VPNSettings.SelectedEnvironment = .default,
                                          serverSelectionMethod: NetworkProtectionServerSelectionMethod,
                                          reassert: Bool,
                                          regenerateKey: Bool = false) async throws {

        providerEvents.fire(.tunnelUpdateAttempt(.begin))

        if reassert {
            await stopMonitors()
        }

        do {
            let tunnelConfiguration = try await generateTunnelConfiguration(environment: environment,
                                                                            serverSelectionMethod: serverSelectionMethod,
                                                                            includedRoutes: includedRoutes ?? [],
                                                                            excludedRoutes: settings.excludedRanges,
                                                                            regenerateKey: regenerateKey)

            try await withCheckedThrowingContinuation { [weak self] (continuation: CheckedContinuation<Void, Error>) in
                guard let self = self else {
                    continuation.resume()
                    return
                }

                self.adapter.update(tunnelConfiguration: tunnelConfiguration, reassert: reassert) { [weak self] error in
                    if let error = error {
                        os_log("🔵 Failed to update the configuration: %{public}@", type: .error, error.localizedDescription)
                        self?.debugEvents?.fire(error.networkProtectionError)
                        continuation.resume(throwing: error)
                        return
                    }

                    Task { [weak self] in
                        if reassert {
                            do {
                                try await self?.handleAdapterStarted(startReason: .reconnected)
                            } catch {
                                continuation.resume(throwing: error)
                                return
                            }
                        }

                        continuation.resume()
                    }
                }
            }

            providerEvents.fire(.tunnelUpdateAttempt(.success))
        } catch {
            providerEvents.fire(.tunnelUpdateAttempt(.failure(error)))
        }
    }

    @MainActor
    private func generateTunnelConfiguration(environment: VPNSettings.SelectedEnvironment = .default,
                                             serverSelectionMethod: NetworkProtectionServerSelectionMethod,
                                             includedRoutes: [IPAddressRange],
                                             excludedRoutes: [IPAddressRange],
                                             regenerateKey: Bool) async throws -> TunnelConfiguration {

        let configurationResult: (TunnelConfiguration, NetworkProtectionServerInfo)

        do {
            let networkClient = NetworkProtectionBackendClient(environment: environment,
                                                               isSubscriptionEnabled: isSubscriptionEnabled)
            let deviceManager = NetworkProtectionDeviceManager(networkClient: networkClient,
                                                               tokenStore: tokenStore,
                                                               keyStore: keyStore,
                                                               errorEvents: debugEvents,
                                                               isSubscriptionEnabled: isSubscriptionEnabled)

            configurationResult = try await deviceManager.generateTunnelConfiguration(
                selectionMethod: serverSelectionMethod,
                includedRoutes: includedRoutes,
                excludedRoutes: excludedRoutes,
                isKillSwitchEnabled: isKillSwitchEnabled,
                regenerateKey: regenerateKey
            )
        } catch {
            if isSubscriptionEnabled, let error = error as? NetworkProtectionError, case .vpnAccessRevoked = error {
                await handleInvalidEntitlement(attemptsShutdown: false)
                throw TunnelError.vpnAccessRevoked
            }

            throw TunnelError.couldNotGenerateTunnelConfiguration(internalError: error)
        }

        let selectedServerInfo = configurationResult.1
        self.lastSelectedServerInfo = selectedServerInfo

        os_log("🔵 Generated tunnel configuration for server at location: %{public}s (preferred server is %{public}s)",
               log: .networkProtection,
               selectedServerInfo.serverLocation,
               selectedServerInfo.name)
        os_log("🔵 Excluded routes: %{public}@", log: .networkProtection, type: .info, String(describing: excludedRoutes))

        return configurationResult.0
    }

    // MARK: - App Messages

    // swiftlint:disable:next cyclomatic_complexity
    public override func handleAppMessage(_ messageData: Data, completionHandler: ((Data?) -> Void)? = nil) {
        guard let message = ExtensionMessage(rawValue: messageData) else {
            completionHandler?(nil)
            return
        }

        switch message {
        case .request(let request):
            handleRequest(request, completionHandler: completionHandler)
        case .expireRegistrationKey:
            handleExpireRegistrationKey(completionHandler: completionHandler)
        case .getLastErrorMessage:
            handleGetLastErrorMessage(completionHandler: completionHandler)
        case .getRuntimeConfiguration:
            handleGetRuntimeConfiguration(completionHandler: completionHandler)
        case .isHavingConnectivityIssues:
            handleIsHavingConnectivityIssues(completionHandler: completionHandler)
        case .setSelectedServer(let serverName):
            handleSetSelectedServer(serverName, completionHandler: completionHandler)
        case .getServerLocation:
            handleGetServerLocation(completionHandler: completionHandler)
        case .getServerAddress:
            handleGetServerAddress(completionHandler: completionHandler)
        case .setKeyValidity(let keyValidity):
            handleSetKeyValidity(keyValidity, completionHandler: completionHandler)
        case .resetAllState:
            handleResetAllState(completionHandler: completionHandler)
        case .triggerTestNotification:
            handleSendTestNotification(completionHandler: completionHandler)
        case .setExcludedRoutes:
            // No longer supported, will remove, but keeping the enum to prevent ABI issues
            completionHandler?(nil)
        case .setIncludedRoutes(let includedRoutes):
            setIncludedRoutes(includedRoutes, completionHandler: completionHandler)
        case .simulateTunnelFailure:
            simulateTunnelFailure(completionHandler: completionHandler)
        case .simulateTunnelFatalError:
            simulateTunnelFatalError(completionHandler: completionHandler)
        case .simulateTunnelMemoryOveruse:
            simulateTunnelMemoryOveruse(completionHandler: completionHandler)
        case .simulateConnectionInterruption:
            simulateConnectionInterruption(completionHandler: completionHandler)
        }
    }

    // MARK: - App Requests: Handling

    private func handleRequest(_ request: ExtensionRequest, completionHandler: ((Data?) -> Void)? = nil) {
        switch request {
        case .changeTunnelSetting(let change):
            handleSettingChangeAppRequest(change, completionHandler: completionHandler)
            completionHandler?(nil)
        case .debugCommand(let command):
            handleDebugCommand(command, completionHandler: completionHandler)
        }
    }

    private func handleSettingChangeAppRequest(_ change: VPNSettings.Change, completionHandler: ((Data?) -> Void)? = nil) {
        settings.apply(change: change)
    }

    // swiftlint:disable:next cyclomatic_complexity
    private func handleSettingsChange(_ change: VPNSettings.Change, completionHandler: ((Data?) -> Void)? = nil) {
        switch change {
        case .setExcludeLocalNetworks:
            Task { @MainActor in
                if case .connected = connectionStatus {
                    try? await updateTunnelConfiguration(reassert: false)
                }
                completionHandler?(nil)
            }
        case .setSelectedServer(let selectedServer):
            let serverSelectionMethod: NetworkProtectionServerSelectionMethod

            switch selectedServer {
            case .automatic:
                serverSelectionMethod = .automatic
            case .endpoint(let serverName):
                serverSelectionMethod = .preferredServer(serverName: serverName)
            }

            Task { @MainActor in
                if case .connected = connectionStatus {
                    try? await updateTunnelConfiguration(environment: settings.selectedEnvironment, serverSelectionMethod: serverSelectionMethod, reassert: true)
                }
                completionHandler?(nil)
            }
        case .setSelectedLocation(let selectedLocation):
            let serverSelectionMethod: NetworkProtectionServerSelectionMethod

            switch selectedLocation {
            case .nearest:
                serverSelectionMethod = .automatic
            case .location(let location):
                serverSelectionMethod = .preferredLocation(location)
            }

            Task { @MainActor in
                if case .connected = connectionStatus {
                    try? await updateTunnelConfiguration(environment: settings.selectedEnvironment, serverSelectionMethod: serverSelectionMethod, reassert: true)
                }
                completionHandler?(nil)
            }
        case .setConnectOnLogin,
                .setIncludeAllNetworks,
                .setEnforceRoutes,
                .setNotifyStatusChanges,
                .setRegistrationKeyValidity,
                .setSelectedEnvironment,
                .setShowInMenuBar,
                .setVPNFirstEnabled,
                .setNetworkPathChange,
                .setDisableRekeying:
            // Intentional no-op, as some setting changes don't require any further operation
            completionHandler?(nil)
        }
    }

    private func handleDebugCommand(_ command: DebugCommand, completionHandler: ((Data?) -> Void)? = nil) {
        switch command {
        case .removeSystemExtension:
            // Since the system extension is being removed we may as well reset all state
            handleResetAllState(completionHandler: completionHandler)
        case .expireRegistrationKey:
            handleExpireRegistrationKey(completionHandler: completionHandler)
        case .sendTestNotification:
            handleSendTestNotification(completionHandler: completionHandler)
        case .disableConnectOnDemandAndShutDown:
            Task { [weak self] in
                await self?.attemptShutdown {
                    completionHandler?(nil)
                }
            }
        case .removeVPNConfiguration:
            // Since the VPN configuration is being removed we may as well reset all state
            handleResetAllState(completionHandler: completionHandler)
        }
    }

    // MARK: - App Messages: Handling

    private func handleExpireRegistrationKey(completionHandler: ((Data?) -> Void)? = nil) {
        Task {
            await rekey()
            completionHandler?(nil)
        }
    }

    private func handleResetAllState(completionHandler: ((Data?) -> Void)? = nil) {
        resetRegistrationKey()

        let serverCache = NetworkProtectionServerListFileSystemStore(errorEvents: nil)
        serverCache.removeServerList()

        try? tokenStore.deleteToken()

        // This is not really an error, we received a command to reset the connection
        cancelTunnelWithError(nil)
        completionHandler?(nil)
    }

    private func handleGetLastErrorMessage(completionHandler: ((Data?) -> Void)? = nil) {
        let response = controllerErrorStore.lastErrorMessage.map(ExtensionMessageString.init)
        completionHandler?(response?.rawValue)
    }

    private func handleGetRuntimeConfiguration(completionHandler: ((Data?) -> Void)? = nil) {
        adapter.getRuntimeConfiguration { settings in
            let response = settings.map(ExtensionMessageString.init)
            completionHandler?(response?.rawValue)
        }
    }

    private func handleIsHavingConnectivityIssues(completionHandler: ((Data?) -> Void)? = nil) {
        let response = ExtensionMessageBool(tunnelHealth.isHavingConnectivityIssues)
        completionHandler?(response.rawValue)
    }

    private func handleSetSelectedServer(_ serverName: String?, completionHandler: ((Data?) -> Void)? = nil) {
        Task { @MainActor in
            guard let serverName else {
                if case .endpoint = settings.selectedServer {
                    settings.selectedServer = .automatic

                    if case .connected = connectionStatus {
                        try? await updateTunnelConfiguration(reassert: true)
                    }
                }
                completionHandler?(nil)
                return
            }

            guard settings.selectedServer.stringValue != serverName else {
                completionHandler?(nil)
                return
            }

            settings.selectedServer = .endpoint(serverName)
            if case .connected = connectionStatus {
                try? await updateTunnelConfiguration(environment: settings.selectedEnvironment, serverSelectionMethod: .preferredServer(serverName: serverName), reassert: true)
            }
            completionHandler?(nil)
        }
    }

    private func handleGetServerLocation(completionHandler: ((Data?) -> Void)? = nil) {
        let response = lastSelectedServerInfo.map { ExtensionMessageString($0.serverLocation) }
        completionHandler?(response?.rawValue)
    }

    private func handleGetServerAddress(completionHandler: ((Data?) -> Void)? = nil) {
        let response = lastSelectedServerInfo?.endpoint.map { ExtensionMessageString($0.host.hostWithoutPort) }
        completionHandler?(response?.rawValue)
    }

    private func handleSetKeyValidity(_ keyValidity: TimeInterval?, completionHandler: ((Data?) -> Void)? = nil) {
        Task {
            setKeyValidity(keyValidity)
            completionHandler?(nil)
        }
    }

    private func handleSendTestNotification(completionHandler: ((Data?) -> Void)? = nil) {
        notificationsPresenter.showTestNotification()
        completionHandler?(nil)
    }

    @available(iOS 17, *)
    public func handleShutDown(completionHandler: ((Data?) -> Void)? = nil) {
        Task { @MainActor in
            let managers = try await NETunnelProviderManager.loadAllFromPreferences()

            guard let manager = managers.first else {
                completionHandler?(nil)
                return
            }

            os_log("🔵 Disabling Connect On Demand and shutting down the tunnel", log: .networkProtection, type: .info)

            manager.isOnDemandEnabled = false
            try await manager.saveToPreferences()
            try await manager.loadFromPreferences()

            let error = NSError(domain: "com.duckduckgo.vpn", code: 0)
            await cancelTunnel(with: error)

            completionHandler?(nil)
        }
    }

    private func setIncludedRoutes(_ includedRoutes: [IPAddressRange], completionHandler: ((Data?) -> Void)? = nil) {
        Task { @MainActor in
            self.includedRoutes = includedRoutes

            if case .connected = connectionStatus {
                try? await updateTunnelConfiguration(reassert: false)
            }
            completionHandler?(nil)
        }
    }

    private func simulateTunnelFailure(completionHandler: ((Data?) -> Void)? = nil) {
        Task {
            os_log("Simulating tunnel failure", log: .networkProtection, type: .info)

            adapter.stop { [weak self] error in
                if let error {
                    self?.debugEvents?.fire(error.networkProtectionError)
                    os_log("🔵 Failed to stop WireGuard adapter: %{public}@", log: .networkProtection, type: .info, error.localizedDescription)
                }

                completionHandler?(error.map { ExtensionMessageString($0.localizedDescription).rawValue })
            }
        }
    }

    private func simulateTunnelFatalError(completionHandler: ((Data?) -> Void)? = nil) {
        completionHandler?(nil)
        fatalError("Simulated PacketTunnelProvider crash")
    }

    private func simulateTunnelMemoryOveruse(completionHandler: ((Data?) -> Void)? = nil) {
        completionHandler?(nil)
        var array = [String]()
        while true {
            array.append("Crash")
        }
    }

    private func simulateConnectionInterruption(completionHandler: ((Data?) -> Void)? = nil) {
        Task { @MainActor in
            connectionTester.failNextTest()
            completionHandler?(nil)
        }
    }

    // MARK: - Adapter start completion handling

    private enum AdapterStartReason {
        case manual
        case onDemand
        case reconnected
        case wake
    }

    /// Called when the adapter reports that the tunnel was successfully started.
    ///
    @MainActor
    private func handleAdapterStarted(startReason: AdapterStartReason) async throws {
        if startReason != .reconnected && startReason != .wake {
            connectionStatus = .connected(connectedDate: Date())
        }

        if !settings.disableRekeying {
            guard !isKeyExpired else {
                await rekey()
                return
            }
        }

        os_log("🔵 Tunnel interface is %{public}@", log: .networkProtection, type: .info, adapter.interfaceName ?? "unknown")

        // These cases only make sense in the context of a connection that had trouble
        // and is being fixed, so we want to test the connection immediately.
        let testImmediately = startReason == .reconnected || startReason == .onDemand
        try await startMonitors(testImmediately: testImmediately)
    }

    @MainActor
    public func handleAdapterStopped() {
        connectionStatus = .disconnected
    }

    // MARK: - Monitors

    private func startTunnelFailureMonitor() async {
        if await tunnelFailureMonitor.isStarted {
            await tunnelFailureMonitor.stop()
        }

        if isSubscriptionEnabled, await isEntitlementInvalid() {
            return
        }

        await tunnelFailureMonitor.start { [weak self] result in
            self?.providerEvents.fire(.reportTunnelFailure(result: result))
        }
    }

    private func startLatencyMonitor() async {
        guard let ip = lastSelectedServerInfo?.ipv4 else {
            await latencyMonitor.stop()
            return
        }
        if await latencyMonitor.isStarted {
            await latencyMonitor.stop()
        }

        if isSubscriptionEnabled, await isEntitlementInvalid() {
            return
        }

        await latencyMonitor.start(serverIP: ip) { [weak self] result in
            switch result {
            case .error:
                self?.providerEvents.fire(.reportLatency(result: .error))
            case .quality(let quality):
                self?.providerEvents.fire(.reportLatency(result: .quality(quality)))
            }
        }
    }

    private func startEntitlementMonitor() async {
        if await entitlementMonitor.isStarted {
            await entitlementMonitor.stop()
        }

        guard isSubscriptionEnabled, let entitlementCheck else { return }

        await entitlementMonitor.start(entitlementCheck: entitlementCheck) { [weak self] result in
            /// Attempt tunnel shutdown & show messaging iff the entitlement is verified to be invalid
            /// Ignore otherwise
            switch result {
            case .invalidEntitlement:
                Task { [weak self] in
                    await self?.handleInvalidEntitlement(attemptsShutdown: true)
                }
            case .validEntitlement, .error:
                break
            }
        }
    }

    @MainActor
    private func handleInvalidEntitlement(attemptsShutdown: Bool) async {
        defaults.enableEntitlementMessaging()
        notificationsPresenter.showEntitlementNotification()

        await stopMonitors()

        // We add a delay here so the notification has a chance to show up
        try? await Task.sleep(interval: .seconds(5))

        if attemptsShutdown {
            await attemptShutdown()
        }
    }

    // Attempt to shut down the tunnel
    // On iOS 16 and below, as a workaround, we rekey to force a 403 error so that the tunnel fails to restart
    @MainActor
    private func attemptShutdown(completion: (() -> Void)? = nil) async {
        if #available(iOS 17, *) {
            handleShutDown()
        } else {
            await rekey()
        }
        completion?()
    }

    @MainActor
    public func startMonitors(testImmediately: Bool) async throws {
        await startTunnelFailureMonitor()
        await startLatencyMonitor()
        await startEntitlementMonitor()

        do {
            try await startConnectionTester(testImmediately: testImmediately)
        } catch {
            os_log("🔵 Connection Tester error: %{public}@", log: .networkProtectionConnectionTesterLog, type: .error, String(reflecting: error))
            throw error
        }
    }

    @MainActor
    public func stopMonitors() async {
        await self.connectionTester.stop()
        await self.tunnelFailureMonitor.stop()
        await self.latencyMonitor.stop()
        await self.entitlementMonitor.stop()
    }

    // MARK: - Entitlement handling

    private func isEntitlementInvalid() async -> Bool {
        guard let entitlementCheck, case .success(false) = await entitlementCheck() else { return false }
        return true
    }

    // MARK: - Connection Tester

    private enum ConnectionTesterError: Error {
        case couldNotRetrieveInterfaceNameFromAdapter
        case testerFailedToStart(internalError: Error)
    }

    private func startConnectionTester(testImmediately: Bool) async throws {
        guard isConnectionTesterEnabled else {
            os_log("The connection tester is disabled", log: .networkProtectionConnectionTesterLog)
            return
        }

        guard let interfaceName = adapter.interfaceName else {
            throw ConnectionTesterError.couldNotRetrieveInterfaceNameFromAdapter
        }

        do {
            try await connectionTester.start(tunnelIfName: interfaceName, testImmediately: testImmediately)
        } catch {
            switch error {
            case NetworkProtectionConnectionTester.TesterError.couldNotFindInterface:
                os_log("Printing current proposed utun: %{public}@", log: .networkProtectionConnectionTesterLog, String(reflecting: adapter.interfaceName))
            default:
                break
            }

            throw ConnectionTesterError.testerFailedToStart(internalError: error)
        }
    }

    // MARK: - Computer sleeping

    public override func sleep() async {
        os_log("Sleep", log: .networkProtectionSleepLog, type: .info)

        await connectionTester.stop()
        await tunnelFailureMonitor.stop()
        await latencyMonitor.stop()
        await entitlementMonitor.stop()
    }

    public override func wake() {
        os_log("Wake up", log: .networkProtectionSleepLog, type: .info)

        Task {
            try? await handleAdapterStarted(startReason: .wake)
        }
    }
}

extension WireGuardAdapterError: LocalizedError, CustomDebugStringConvertible {

    public var errorDescription: String? {
        switch self {
        case .cannotLocateTunnelFileDescriptor:
            return "Starting tunnel failed: could not determine file descriptor"

        case .dnsResolution(let dnsErrors):
            let hostnamesWithDnsResolutionFailure = dnsErrors.map { $0.address }
                .joined(separator: ", ")
            return "DNS resolution failed for the following hostnames: \(hostnamesWithDnsResolutionFailure)"

        case .setNetworkSettings(let error):
            return "Starting tunnel failed with setTunnelNetworkSettings returning: \(error.localizedDescription)"

        case .startWireGuardBackend(let errorCode):
            return "Starting tunnel failed with wgTurnOn returning: \(errorCode)"

        case .invalidState:
            return "Starting tunnel failed with invalid error"
        }
    }

    public var debugDescription: String {
        errorDescription!
    }
}

// swiftlint:enable file_length<|MERGE_RESOLUTION|>--- conflicted
+++ resolved
@@ -510,16 +510,7 @@
 
             resetIssueStateOnTunnelStart(startupOptions)
 
-<<<<<<< HEAD
-            let internalCompletionHandler = { [weak self] (error: Error?) in
-                guard let self else {
-                    completionHandler(error)
-                    return
-                }
-
-=======
             let internalCompletionHandler = { [weak self, providerEvents] (error: Error?) in
->>>>>>> b8763fdc
                 guard let error else {
                     completionHandler(nil)
                     providerEvents.fire(.tunnelStartAttempt(.success))
