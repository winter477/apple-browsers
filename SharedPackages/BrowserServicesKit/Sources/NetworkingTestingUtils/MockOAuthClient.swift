--- conflicted
+++ resolved
@@ -22,10 +22,6 @@
 public class MockOAuthClient: OAuthClient {
 
     public init() {}
-<<<<<<< HEAD
-
-=======
->>>>>>> f2fd5e12
     public var isUserAuthenticated: Bool {
         internalCurrentTokenContainer != nil
     }
