<<<<<<< HEAD
MARKETING_VERSION = 1.38.1
=======
MARKETING_VERSION = 1.38.2
>>>>>>> 0fe39228
<|MERGE_RESOLUTION|>--- conflicted
+++ resolved
@@ -1,5 +1 @@
-<<<<<<< HEAD
-MARKETING_VERSION = 1.38.1
-=======
-MARKETING_VERSION = 1.38.2
->>>>>>> 0fe39228
+MARKETING_VERSION = 1.38.2