--- conflicted
+++ resolved
@@ -1,5 +1 @@
-<<<<<<< HEAD
-CURRENT_PROJECT_VERSION = 139
-=======
-CURRENT_PROJECT_VERSION = 140
->>>>>>> 2082e9e8
+CURRENT_PROJECT_VERSION = 140