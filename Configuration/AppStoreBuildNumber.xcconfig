--- conflicted
+++ resolved
@@ -1,5 +1 @@
-<<<<<<< HEAD
-CURRENT_PROJECT_VERSION = 68
-=======
-CURRENT_PROJECT_VERSION = 69
->>>>>>> c761ed5c
+CURRENT_PROJECT_VERSION = 69