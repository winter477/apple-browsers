{
  "pins" : [
    {
      "identity" : "apple-toolbox",
      "kind" : "remoteSourceControl",
      "location" : "https://github.com/duckduckgo/apple-toolbox.git",
      "state" : {
        "revision" : "d51beaf1736013b530576ace13a16d6d1a63742c",
        "version" : "2.0.0"
      }
    },
    {
      "identity" : "barebonesbrowser",
      "kind" : "remoteSourceControl",
      "location" : "https://github.com/duckduckgo/BareBonesBrowser.git",
      "state" : {
        "revision" : "31e5bfedc3c2ca005640c4bf2b6959d69b0e18b9",
        "version" : "0.1.0"
      }
    },
    {
      "identity" : "bloom_cpp",
      "kind" : "remoteSourceControl",
      "location" : "https://github.com/duckduckgo/bloom_cpp.git",
      "state" : {
        "revision" : "8076199456290b61b4544bf2f4caf296759906a0",
        "version" : "3.0.0"
      }
    },
    {
      "identity" : "browserserviceskit",
      "kind" : "remoteSourceControl",
      "location" : "https://github.com/DuckDuckGo/BrowserServicesKit",
      "state" : {
<<<<<<< HEAD
        "revision" : "4042a8e04396584566df24fb90c7b529bbe1c661",
        "version" : "122.1.0"
=======
        "revision" : "592242549bc2258d5ebeb3224029267915bcca52",
        "version" : "121.0.0-1"
>>>>>>> 7932517c
      }
    },
    {
      "identity" : "cocoaasyncsocket",
      "kind" : "remoteSourceControl",
      "location" : "https://github.com/robbiehanson/CocoaAsyncSocket",
      "state" : {
        "revision" : "dbdc00669c1ced63b27c3c5f052ee4d28f10150c",
        "version" : "7.6.5"
      }
    },
    {
      "identity" : "content-scope-scripts",
      "kind" : "remoteSourceControl",
      "location" : "https://github.com/duckduckgo/content-scope-scripts",
      "state" : {
        "revision" : "f6241631fc14cc2d0f47950bfdc4d6c30bf90130",
        "version" : "5.4.0"
      }
    },
    {
      "identity" : "designresourceskit",
      "kind" : "remoteSourceControl",
      "location" : "https://github.com/duckduckgo/DesignResourcesKit",
      "state" : {
        "revision" : "d7ea2561ec7624c224f52e1c9b349075ddf1c782",
        "version" : "2.0.0"
      }
    },
    {
      "identity" : "duckduckgo-autofill",
      "kind" : "remoteSourceControl",
      "location" : "https://github.com/duckduckgo/duckduckgo-autofill.git",
      "state" : {
        "revision" : "03d3e3a959dd75afbe8c59b5a203ea676d37555d",
        "version" : "10.1.0"
      }
    },
    {
      "identity" : "grdb.swift",
      "kind" : "remoteSourceControl",
      "location" : "https://github.com/duckduckgo/GRDB.swift.git",
      "state" : {
        "revision" : "9f049d7b97b1e68ffd86744b500660d34a9e79b8",
        "version" : "2.3.0"
      }
    },
    {
      "identity" : "ios-js-support",
      "kind" : "remoteSourceControl",
      "location" : "https://github.com/duckduckgo/ios-js-support",
      "state" : {
        "revision" : "6a6789ac8104a587316c58af75539753853b50d9",
        "version" : "2.0.0"
      }
    },
    {
      "identity" : "kingfisher",
      "kind" : "remoteSourceControl",
      "location" : "https://github.com/onevcat/Kingfisher.git",
      "state" : {
        "revision" : "5b92f029fab2cce44386d28588098b5be0824ef5",
        "version" : "7.11.0"
      }
    },
    {
      "identity" : "lottie-ios",
      "kind" : "remoteSourceControl",
      "location" : "https://github.com/duckduckgo/lottie-ios.git",
      "state" : {
        "revision" : "abf5510e261c85ffddd29de0bca9b72592ea2bdd",
        "version" : "3.3.0"
      }
    },
    {
      "identity" : "ohhttpstubs",
      "kind" : "remoteSourceControl",
      "location" : "https://github.com/AliSoftware/OHHTTPStubs.git",
      "state" : {
        "revision" : "12f19662426d0434d6c330c6974d53e2eb10ecd9",
        "version" : "9.1.0"
      }
    },
    {
      "identity" : "privacy-dashboard",
      "kind" : "remoteSourceControl",
      "location" : "https://github.com/duckduckgo/privacy-dashboard",
      "state" : {
        "revision" : "43a6e1c1864846679a254e60c91332c3fbd922ee",
        "version" : "3.3.0"
      }
    },
    {
      "identity" : "punycodeswift",
      "kind" : "remoteSourceControl",
      "location" : "https://github.com/gumob/PunycodeSwift.git",
      "state" : {
        "revision" : "4356ec54e073741449640d3d50a1fd24fd1e1b8b",
        "version" : "2.1.0"
      }
    },
    {
      "identity" : "swift-argument-parser",
      "kind" : "remoteSourceControl",
      "location" : "https://github.com/apple/swift-argument-parser",
      "state" : {
        "revision" : "c8ed701b513cf5177118a175d85fbbbcd707ab41",
        "version" : "1.3.0"
      }
    },
    {
      "identity" : "swift-syntax",
      "kind" : "remoteSourceControl",
      "location" : "https://github.com/apple/swift-syntax.git",
      "state" : {
        "revision" : "64889f0c732f210a935a0ad7cda38f77f876262d",
        "version" : "509.1.1"
      }
    },
    {
      "identity" : "swifter",
      "kind" : "remoteSourceControl",
      "location" : "https://github.com/httpswift/swifter.git",
      "state" : {
        "revision" : "9483a5d459b45c3ffd059f7b55f9638e268632fd",
        "version" : "1.5.0"
      }
    },
    {
      "identity" : "swiftsoup",
      "kind" : "remoteSourceControl",
      "location" : "https://github.com/scinfu/SwiftSoup",
      "state" : {
        "revision" : "1d39e56d364cba79ce43b341f9661b534cccb18d",
        "version" : "2.7.1"
      }
    },
    {
      "identity" : "sync_crypto",
      "kind" : "remoteSourceControl",
      "location" : "https://github.com/duckduckgo/sync_crypto",
      "state" : {
        "revision" : "2ab6ab6f0f96b259c14c2de3fc948935fc16ac78",
        "version" : "0.2.0"
      }
    },
    {
      "identity" : "trackerradarkit",
      "kind" : "remoteSourceControl",
      "location" : "https://github.com/duckduckgo/TrackerRadarKit",
      "state" : {
        "revision" : "a6b7ba151d9dc6684484f3785293875ec01cc1ff",
        "version" : "1.2.2"
      }
    },
    {
      "identity" : "wireguard-apple",
      "kind" : "remoteSourceControl",
      "location" : "https://github.com/duckduckgo/wireguard-apple",
      "state" : {
        "revision" : "2d8172c11478ab11b0f5ad49bdb4f93f4b3d5e0d",
        "version" : "1.1.1"
      }
    },
    {
      "identity" : "zipfoundation",
      "kind" : "remoteSourceControl",
      "location" : "https://github.com/weichsel/ZIPFoundation.git",
      "state" : {
        "revision" : "b979e8b52c7ae7f3f39fa0182e738e9e7257eb78",
        "version" : "0.9.18"
      }
    }
  ],
  "version" : 2
}<|MERGE_RESOLUTION|>--- conflicted
+++ resolved
@@ -32,13 +32,8 @@
       "kind" : "remoteSourceControl",
       "location" : "https://github.com/DuckDuckGo/BrowserServicesKit",
       "state" : {
-<<<<<<< HEAD
-        "revision" : "4042a8e04396584566df24fb90c7b529bbe1c661",
-        "version" : "122.1.0"
-=======
-        "revision" : "592242549bc2258d5ebeb3224029267915bcca52",
-        "version" : "121.0.0-1"
->>>>>>> 7932517c
+        "revision" : "8da10a2d3cbd3ca3284898896a0471d024a155ec",
+        "version" : "122.1.1"
       }
     },
     {
