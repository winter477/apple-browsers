--- conflicted
+++ resolved
@@ -32,13 +32,8 @@
       "kind" : "remoteSourceControl",
       "location" : "https://github.com/duckduckgo/BrowserServicesKit",
       "state" : {
-<<<<<<< HEAD
         "revision" : "6c095d0c62dc00cf848ee100912b12767c92683b",
         "version" : "175.0.1"
-=======
-        "revision" : "6c66b7ffaa9dfac33f62e58200d5bc6c2acd2bba",
-        "version" : "175.0.0-1"
->>>>>>> 52da249f
       }
     },
     {
@@ -46,8 +41,8 @@
       "kind" : "remoteSourceControl",
       "location" : "https://github.com/duckduckgo/content-scope-scripts",
       "state" : {
-        "revision" : "097e545c737db78cb1d253a87a9acd6dd8ad8497",
-        "version" : "6.4.0"
+        "revision" : "dc26bfc6e33ad9c79a719b7f21d5ca0564db1859",
+        "version" : "6.3.0"
       }
     },
     {
