{
  "pins" : [
    {
      "identity" : "apple-toolbox",
      "kind" : "remoteSourceControl",
      "location" : "https://github.com/duckduckgo/apple-toolbox.git",
      "state" : {
        "revision" : "d51beaf1736013b530576ace13a16d6d1a63742c",
        "version" : "2.0.0"
      }
    },
    {
      "identity" : "bloom_cpp",
      "kind" : "remoteSourceControl",
      "location" : "https://github.com/duckduckgo/bloom_cpp.git",
      "state" : {
        "revision" : "8076199456290b61b4544bf2f4caf296759906a0",
        "version" : "3.0.0"
      }
    },
    {
      "identity" : "browserserviceskit",
      "kind" : "remoteSourceControl",
      "location" : "https://github.com/DuckDuckGo/BrowserServicesKit",
      "state" : {
<<<<<<< HEAD
        "revision" : "2181cdcd27be961f10d988fbb202431a6ec6d56d",
        "version" : "118.0.0"
=======
        "revision" : "b8763fdca7848d110b92e1a719e0ba84c2e7b114",
        "version" : "114.1.0-2"
>>>>>>> 066711a7
      }
    },
    {
      "identity" : "cocoaasyncsocket",
      "kind" : "remoteSourceControl",
      "location" : "https://github.com/robbiehanson/CocoaAsyncSocket",
      "state" : {
        "revision" : "dbdc00669c1ced63b27c3c5f052ee4d28f10150c",
        "version" : "7.6.5"
      }
    },
    {
      "identity" : "content-scope-scripts",
      "kind" : "remoteSourceControl",
      "location" : "https://github.com/duckduckgo/content-scope-scripts",
      "state" : {
<<<<<<< HEAD
        "revision" : "59752eb7973d3e3b0c23255ff51359f48b343f15",
        "version" : "5.2.0"
=======
        "revision" : "f6241631fc14cc2d0f47950bfdc4d6c30bf90130",
        "version" : "5.4.0"
>>>>>>> 066711a7
      }
    },
    {
      "identity" : "designresourceskit",
      "kind" : "remoteSourceControl",
      "location" : "https://github.com/duckduckgo/DesignResourcesKit",
      "state" : {
        "revision" : "d7ea2561ec7624c224f52e1c9b349075ddf1c782",
        "version" : "2.0.0"
      }
    },
    {
      "identity" : "duckduckgo-autofill",
      "kind" : "remoteSourceControl",
      "location" : "https://github.com/duckduckgo/duckduckgo-autofill.git",
      "state" : {
        "revision" : "03d3e3a959dd75afbe8c59b5a203ea676d37555d",
        "version" : "10.1.0"
      }
    },
    {
      "identity" : "grdb.swift",
      "kind" : "remoteSourceControl",
      "location" : "https://github.com/duckduckgo/GRDB.swift.git",
      "state" : {
        "revision" : "9f049d7b97b1e68ffd86744b500660d34a9e79b8",
        "version" : "2.3.0"
      }
    },
    {
      "identity" : "ios-js-support",
      "kind" : "remoteSourceControl",
      "location" : "https://github.com/duckduckgo/ios-js-support",
      "state" : {
        "revision" : "6a6789ac8104a587316c58af75539753853b50d9",
        "version" : "2.0.0"
      }
    },
    {
      "identity" : "kingfisher",
      "kind" : "remoteSourceControl",
      "location" : "https://github.com/onevcat/Kingfisher.git",
      "state" : {
        "revision" : "5b92f029fab2cce44386d28588098b5be0824ef5",
        "version" : "7.11.0"
      }
    },
    {
      "identity" : "lottie-ios",
      "kind" : "remoteSourceControl",
      "location" : "https://github.com/duckduckgo/lottie-ios.git",
      "state" : {
        "revision" : "abf5510e261c85ffddd29de0bca9b72592ea2bdd",
        "version" : "3.3.0"
      }
    },
    {
      "identity" : "ohhttpstubs",
      "kind" : "remoteSourceControl",
      "location" : "https://github.com/AliSoftware/OHHTTPStubs.git",
      "state" : {
        "revision" : "12f19662426d0434d6c330c6974d53e2eb10ecd9",
        "version" : "9.1.0"
      }
    },
    {
      "identity" : "privacy-dashboard",
      "kind" : "remoteSourceControl",
      "location" : "https://github.com/duckduckgo/privacy-dashboard",
      "state" : {
        "revision" : "c67d268bf234760f49034a0fe7a6137a1b216b05",
        "version" : "3.2.0"
      }
    },
    {
      "identity" : "punycodeswift",
      "kind" : "remoteSourceControl",
      "location" : "https://github.com/gumob/PunycodeSwift.git",
      "state" : {
        "revision" : "4356ec54e073741449640d3d50a1fd24fd1e1b8b",
        "version" : "2.1.0"
      }
    },
    {
      "identity" : "swift-argument-parser",
      "kind" : "remoteSourceControl",
      "location" : "https://github.com/apple/swift-argument-parser",
      "state" : {
        "revision" : "c8ed701b513cf5177118a175d85fbbbcd707ab41",
        "version" : "1.3.0"
      }
    },
    {
      "identity" : "swift-syntax",
      "kind" : "remoteSourceControl",
      "location" : "https://github.com/apple/swift-syntax.git",
      "state" : {
        "revision" : "64889f0c732f210a935a0ad7cda38f77f876262d",
        "version" : "509.1.1"
      }
    },
    {
      "identity" : "swifter",
      "kind" : "remoteSourceControl",
      "location" : "https://github.com/httpswift/swifter.git",
      "state" : {
        "revision" : "9483a5d459b45c3ffd059f7b55f9638e268632fd",
        "version" : "1.5.0"
      }
    },
    {
      "identity" : "swiftsoup",
      "kind" : "remoteSourceControl",
      "location" : "https://github.com/scinfu/SwiftSoup",
      "state" : {
        "revision" : "f83c097597094a04124eb6e0d1e894d24129af87",
        "version" : "2.7.0"
      }
    },
    {
      "identity" : "sync_crypto",
      "kind" : "remoteSourceControl",
      "location" : "https://github.com/duckduckgo/sync_crypto",
      "state" : {
        "revision" : "2ab6ab6f0f96b259c14c2de3fc948935fc16ac78",
        "version" : "0.2.0"
      }
    },
    {
      "identity" : "trackerradarkit",
      "kind" : "remoteSourceControl",
      "location" : "https://github.com/duckduckgo/TrackerRadarKit",
      "state" : {
        "revision" : "a6b7ba151d9dc6684484f3785293875ec01cc1ff",
        "version" : "1.2.2"
      }
    },
    {
      "identity" : "wireguard-apple",
      "kind" : "remoteSourceControl",
      "location" : "https://github.com/duckduckgo/wireguard-apple",
      "state" : {
        "revision" : "2d8172c11478ab11b0f5ad49bdb4f93f4b3d5e0d",
        "version" : "1.1.1"
      }
    },
    {
      "identity" : "zipfoundation",
      "kind" : "remoteSourceControl",
      "location" : "https://github.com/weichsel/ZIPFoundation.git",
      "state" : {
        "revision" : "b979e8b52c7ae7f3f39fa0182e738e9e7257eb78",
        "version" : "0.9.18"
      }
    }
  ],
  "version" : 2
}<|MERGE_RESOLUTION|>--- conflicted
+++ resolved
@@ -23,13 +23,8 @@
       "kind" : "remoteSourceControl",
       "location" : "https://github.com/DuckDuckGo/BrowserServicesKit",
       "state" : {
-<<<<<<< HEAD
-        "revision" : "2181cdcd27be961f10d988fbb202431a6ec6d56d",
-        "version" : "118.0.0"
-=======
-        "revision" : "b8763fdca7848d110b92e1a719e0ba84c2e7b114",
-        "version" : "114.1.0-2"
->>>>>>> 066711a7
+        "revision" : "a32ff4084e910354bdd948812793de6b04804a1b",
+        "version" : "119.0.1"
       }
     },
     {
@@ -46,13 +41,8 @@
       "kind" : "remoteSourceControl",
       "location" : "https://github.com/duckduckgo/content-scope-scripts",
       "state" : {
-<<<<<<< HEAD
-        "revision" : "59752eb7973d3e3b0c23255ff51359f48b343f15",
-        "version" : "5.2.0"
-=======
         "revision" : "f6241631fc14cc2d0f47950bfdc4d6c30bf90130",
         "version" : "5.4.0"
->>>>>>> 066711a7
       }
     },
     {
