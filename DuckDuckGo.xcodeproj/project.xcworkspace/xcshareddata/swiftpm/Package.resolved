{
  "pins" : [
    {
      "identity" : "bloom_cpp",
      "kind" : "remoteSourceControl",
      "location" : "https://github.com/duckduckgo/bloom_cpp.git",
      "state" : {
        "revision" : "8076199456290b61b4544bf2f4caf296759906a0",
        "version" : "3.0.0"
      }
    },
    {
      "identity" : "browserserviceskit",
      "kind" : "remoteSourceControl",
      "location" : "https://github.com/duckduckgo/BrowserServicesKit",
      "state" : {
<<<<<<< HEAD
        "revision" : "4cf8e857cd78e15c64ba37839634970fc675947c",
        "version" : "81.4.0"
=======
        "revision" : "14b28c2130424c6d24c497edebb979e3cec9a1ed",
        "version" : "81.3.0-1"
>>>>>>> c761ed5c
      }
    },
    {
      "identity" : "content-scope-scripts",
      "kind" : "remoteSourceControl",
      "location" : "https://github.com/duckduckgo/content-scope-scripts",
      "state" : {
        "revision" : "254b23cf292140498650421bb31fd05740f4579b",
        "version" : "4.40.0"
      }
    },
    {
      "identity" : "duckduckgo-autofill",
      "kind" : "remoteSourceControl",
      "location" : "https://github.com/duckduckgo/duckduckgo-autofill.git",
      "state" : {
        "revision" : "6dd7d696d4e666cedb2f1890a46fe53615226646",
        "version" : "8.4.2"
      }
    },
    {
      "identity" : "grdb.swift",
      "kind" : "remoteSourceControl",
      "location" : "https://github.com/duckduckgo/GRDB.swift.git",
      "state" : {
        "revision" : "77d9a83191a74e319a5cfa27b0e3145d15607573",
        "version" : "2.2.0"
      }
    },
    {
      "identity" : "lottie-ios",
      "kind" : "remoteSourceControl",
      "location" : "https://github.com/duckduckgo/lottie-ios.git",
      "state" : {
        "revision" : "abf5510e261c85ffddd29de0bca9b72592ea2bdd",
        "version" : "3.3.0"
      }
    },
    {
      "identity" : "ohhttpstubs",
      "kind" : "remoteSourceControl",
      "location" : "https://github.com/AliSoftware/OHHTTPStubs.git",
      "state" : {
        "revision" : "12f19662426d0434d6c330c6974d53e2eb10ecd9",
        "version" : "9.1.0"
      }
    },
    {
      "identity" : "openssl-xcframework",
      "kind" : "remoteSourceControl",
      "location" : "https://github.com/duckduckgo/OpenSSL-XCFramework",
      "state" : {
        "revision" : "bb7bfc010ef4d2e7913c343663b167e2a984ac79",
        "version" : "3.1.2000"
      }
    },
    {
      "identity" : "privacy-dashboard",
      "kind" : "remoteSourceControl",
      "location" : "https://github.com/duckduckgo/privacy-dashboard",
      "state" : {
        "revision" : "51e2b46f413bf3ef18afefad631ca70f2c25ef70",
        "version" : "1.4.0"
      }
    },
    {
      "identity" : "punycodeswift",
      "kind" : "remoteSourceControl",
      "location" : "https://github.com/gumob/PunycodeSwift.git",
      "state" : {
        "revision" : "4356ec54e073741449640d3d50a1fd24fd1e1b8b",
        "version" : "2.1.0"
      }
    },
    {
      "identity" : "sparkle",
      "kind" : "remoteSourceControl",
      "location" : "https://github.com/sparkle-project/Sparkle.git",
      "state" : {
        "revision" : "f0ceaf5cc9f3f23daa0ccb6dcebd79fc96ccc7d9",
        "version" : "2.5.0"
      }
    },
    {
      "identity" : "swift-argument-parser",
      "kind" : "remoteSourceControl",
      "location" : "https://github.com/apple/swift-argument-parser",
      "state" : {
        "revision" : "6b2aa2748a7881eebb9f84fb10c01293e15b52ca",
        "version" : "0.5.0"
      }
    },
    {
      "identity" : "swifter",
      "kind" : "remoteSourceControl",
      "location" : "https://github.com/httpswift/swifter.git",
      "state" : {
        "revision" : "9483a5d459b45c3ffd059f7b55f9638e268632fd",
        "version" : "1.5.0"
      }
    },
    {
      "identity" : "sync_crypto",
      "kind" : "remoteSourceControl",
      "location" : "https://github.com/duckduckgo/sync_crypto",
      "state" : {
        "revision" : "2ab6ab6f0f96b259c14c2de3fc948935fc16ac78",
        "version" : "0.2.0"
      }
    },
    {
      "identity" : "trackerradarkit",
      "kind" : "remoteSourceControl",
      "location" : "https://github.com/duckduckgo/TrackerRadarKit.git",
      "state" : {
        "revision" : "4684440d03304e7638a2c8086895367e90987463",
        "version" : "1.2.1"
      }
    },
    {
      "identity" : "wireguard-apple",
      "kind" : "remoteSourceControl",
      "location" : "https://github.com/duckduckgo/wireguard-apple",
      "state" : {
        "revision" : "2d8172c11478ab11b0f5ad49bdb4f93f4b3d5e0d",
        "version" : "1.1.1"
      }
    }
  ],
  "version" : 2
}<|MERGE_RESOLUTION|>--- conflicted
+++ resolved
@@ -14,13 +14,8 @@
       "kind" : "remoteSourceControl",
       "location" : "https://github.com/duckduckgo/BrowserServicesKit",
       "state" : {
-<<<<<<< HEAD
         "revision" : "4cf8e857cd78e15c64ba37839634970fc675947c",
         "version" : "81.4.0"
-=======
-        "revision" : "14b28c2130424c6d24c497edebb979e3cec9a1ed",
-        "version" : "81.3.0-1"
->>>>>>> c761ed5c
       }
     },
     {
