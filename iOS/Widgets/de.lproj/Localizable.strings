/* Message that comes up when trying to enable the VPN from intents, asking the user to enable it from the app so it's configured */
"intent.vpn.needs.to.be.enabled.from.app" = "Du musst das VPN in der DuckDuckGo-App aktivieren.";

/* Description shown to the user when adding the Duck.ai lock screen widget */
"lock.screen.widget.aichat.description" = "Starte schnell einen neuen KI-Chat in Duck.ai";

/* Title shown to the user when adding the Duck.ai lock screen widget */
"lock.screen.widget.aichat.title" = "Duck.ai";

/* Description shown to the user when adding the Email Protection lock screen widget */
"lock.screen.widget.email.description" = "Erstelle sofort eine neue private Duck Address.";

/* Title shown to the user when adding the Email Protection lock screen widget */
"lock.screen.widget.email.title" = "E-Mail-Schutz";

/* Description shown to the user when adding the Search lock screen widget */
"lock.screen.widget.favorites.description" = "Öffne deine Lieblings-Websites schnell mit einem Fingertipp.";

/* Title shown to the user when adding the favorites lock screen widget */
"lock.screen.widget.favorites.title" = "Favoriten";

/* Description shown to the user when adding the Fire Button lock screen widget */
"lock.screen.widget.fire.description" = "Lösche sofort deinen Browserverlauf und starte eine neue private Suche in DuckDuckGo.";

/* Title shown to the user when adding the Fire Button lock screen widget */
"lock.screen.widget.fire.title" = "Fire Button";

/* Description shown to the user when adding the Search Passwords lock screen widget */
"lock.screen.widget.passwords.description" = "Durchsuche schnell deine gespeicherten DuckDuckGo-Passwörter.";

/* Title shown to the user when adding the Search Passwords lock screen widget */
"lock.screen.widget.passwords.title" = "Passwörter suchen";

/* Description shown to the user when adding the Search lock screen widget */
"lock.screen.widget.search.description" = "Starte sofort eine private Suche in DuckDuckGo.";

/* Title shown to the user when adding the Search lock screen widget */
"lock.screen.widget.search.title" = "Private Suche";

/* Description shown to the user when adding the Voice Search lock screen widget */
"lock.screen.widget.voice.description" = "Starte sofort eine neue private Sprachsuche in DuckDuckGo.";

/* Title shown to the user when adding the Voice Search lock screen widget */
"lock.screen.widget.voice.title" = "Sprachsuche";

/* Description for the control widget when connecting */
"vpn.control.widget.connecting" = "Verbinden ...";

/* Description for the control widget when disconnecting */
"vpn.control.widget.disconnecting" = "Wird getrennt ...";

/* Description for the control widget when the location is unknown */
"vpn.control.widget.location-unknown" = "Unbekannter Ort";

/* Description for the control widget when not connected */
"vpn.control.widget.not-connected" = "Nicht verbunden";

/* Title for the control widget when disabled */
"vpn.control.widget.off" = "VPN ist Aus";

/* Title for the control widget when enabled */
"vpn.control.widget.on" = "VPN ist An";

/* Description of quickActions widget in widget gallery */
"widget.gallery.customshortcuts.description" = "Wähle Shortcuts zu deinen bevorzugten Aktionen.";

/* Display name for quick actions widget in widget gallery */
"widget.gallery.customshortcuts.display.name" = "Benutzerdefinierte Shortcuts";

/* Description for editing custom shortcuts */
"widget.gallery.customshortcuts.edit.description" = "Wähle deine Shortcuts";

/* Left label for editing custom shortcuts */
"widget.gallery.customshortcuts.edit.left" = "Shortcut links";

/* Right label for editing custom shortcuts */
"widget.gallery.customshortcuts.edit.right" = "Shortcut rechts";

/* Title for editing custom shortcuts */
"widget.gallery.customshortcuts.edit.title" = "Shortcuts konfigurieren";

/* Description of search passwords widget in widget gallery */
"widget.gallery.passwords.description" = "Durchsuche schnell deine gespeicherten DuckDuckGo-Passwörter.";

/* Display name for search passwords widget in widget gallery */
"widget.gallery.passwords.display.name" = "Passwörter suchen";

<<<<<<< HEAD
=======
/* Description of medium quickActions widget in widget gallery */
"widget.gallery.quickactions.medium.display.description" = "Shortcuts zu deinen bevorzugten Aktionen.";

/* Display name for medium quick actions widget in widget gallery */
"widget.gallery.quickactions.medium.display.name" = "Shortcuts";

>>>>>>> 961a28a7
/* Description of search and favorites widget in widget gallery */
"widget.gallery.search.and.favorites.description" = "Du kannst deine Lieblingswebsites privat durchsuchen und anzeigen – einfach durch Antippen!";

/* Display name for search and favorites widget in widget gallery */
"widget.gallery.search.and.favorites.display.name" = "Suche und Favoriten";

/* Description of search only widget in widget gallery */
"widget.gallery.search.description" = "Du kannst im Handumdrehen eine private Suche in DuckDuckGo starten.";

/* Display name for search only widget in widget gallery */
"widget.gallery.search.display.name" = "Suche";

/* Description of VPN widget in widget gallery */
"widget.gallery.vpn.description" = "Betrachte und verwalte deine VPN-Verbindung. Erfordert ein Privacy Pro Abonnement.";

/* Display name for VPN widget in widget gallery */
"widget.gallery.vpn.display.name" = "VPN";

/* CTA shown in the favorites widget empty state. */
"widget.no.favorites.cta" = "Favoriten hinzufügen";

/* Message shown in the favorites widget empty state. */
"widget.no.favorites.message" = "Wechsel mit nur einem Klick zu deinen Lieblingswebsites.";

/* Text in passwords widget */
"widget.passwords" = "Passwörter suchen";

/* Placeholder text in search field on the quick actions widget */
"widget.quickactions.search" = "Suche";

/* Placeholder text in search field on the search and favorites widget */
"widget.search.duckduckgo" = "Mit DuckDuckGo suchen";

/* VPN connect button text */
"widget.vpn.button.connect" = "Verbinden";

/* VPN disconnect button text */
"widget.vpn.button.disconnect" = "Trennen";

/* Label for the snooze end date, e.g. 'Until 9:51 AM' */
"widget.vpn.label.snoozing-until" = "Bis %@";

/* VPN Live Activity dismiss button text */
"widget.vpn.live-activity.button.dismiss" = "Verwerfen";

/* VPN Live Activity wake up button text */
"widget.vpn.live-activity.button.wake-up" = "Aufwachen";

/* VPN Live Activity active label text */
"widget.vpn.live-activity.label.active" = "VPN ist An";

/* VPN Live Activity snoozing label text */
"widget.vpn.live-activity.label.snoozing" = "VPN-Pause";

/* Message describing VPN connected status */
"widget.vpn.status.connected" = "VPN ist An";

/* Message describing VPN disconnected status */
"widget.vpn.status.disconnected" = "VPN ist Aus";

/* Message describing VPN snoozing status */
"widget.vpn.status.snoozed" = "VPN ist pausiert";

/* Subtitle describing VPN disconnected status */
"widget.vpn.subtitle.disconnected" = "Nicht verbunden";
<|MERGE_RESOLUTION|>--- conflicted
+++ resolved
@@ -85,15 +85,12 @@
 /* Display name for search passwords widget in widget gallery */
 "widget.gallery.passwords.display.name" = "Passwörter suchen";
 
-<<<<<<< HEAD
-=======
 /* Description of medium quickActions widget in widget gallery */
 "widget.gallery.quickactions.medium.display.description" = "Shortcuts zu deinen bevorzugten Aktionen.";
 
 /* Display name for medium quick actions widget in widget gallery */
 "widget.gallery.quickactions.medium.display.name" = "Shortcuts";
 
->>>>>>> 961a28a7
 /* Description of search and favorites widget in widget gallery */
 "widget.gallery.search.and.favorites.description" = "Du kannst deine Lieblingswebsites privat durchsuchen und anzeigen – einfach durch Antippen!";
 
