{
  "pins" : [
    {
      "identity" : "apple-toolbox",
      "kind" : "remoteSourceControl",
      "location" : "https://github.com/duckduckgo/apple-toolbox.git",
      "state" : {
        "revision" : "9c1d950d2cbac10b7f86b3258a3d06b43a39a254",
        "version" : "3.1.3"
      }
    },
    {
      "identity" : "barebonesbrowser",
      "kind" : "remoteSourceControl",
      "location" : "https://github.com/duckduckgo/BareBonesBrowser.git",
      "state" : {
        "revision" : "31e5bfedc3c2ca005640c4bf2b6959d69b0e18b9",
        "version" : "0.1.0"
      }
    },
    {
      "identity" : "bloom_cpp",
      "kind" : "remoteSourceControl",
      "location" : "https://github.com/duckduckgo/bloom_cpp.git",
      "state" : {
        "revision" : "8076199456290b61b4544bf2f4caf296759906a0",
        "version" : "3.0.0"
      }
    },
    {
      "identity" : "content-scope-scripts",
      "kind" : "remoteSourceControl",
      "location" : "https://github.com/duckduckgo/content-scope-scripts",
      "state" : {
        "revision" : "5c952d2e50d6de15c9bbdee9ca033b209abd752b",
        "version" : "7.29.0"
      }
    },
    {
      "identity" : "designresourceskit",
      "kind" : "remoteSourceControl",
      "location" : "https://github.com/duckduckgo/DesignResourcesKit",
      "state" : {
<<<<<<< HEAD
        "revision" : "30bbec9210d88411fc19ab8bd6e593a33548cf06",
        "version" : "4.0.0"
=======
        "revision" : "493a824c8abaf54064d8551d67c72e5ec59d2bf9",
        "version" : "4.0.1"
>>>>>>> f23b624e
      }
    },
    {
      "identity" : "duckduckgo-autofill",
      "kind" : "remoteSourceControl",
      "location" : "https://github.com/duckduckgo/duckduckgo-autofill.git",
      "state" : {
        "revision" : "2bc93bec9cbe6d916e84b42346b925c6c057bfa5",
        "version" : "17.0.0"
      }
    },
    {
      "identity" : "grdb.swift",
      "kind" : "remoteSourceControl",
      "location" : "https://github.com/duckduckgo/GRDB.swift.git",
      "state" : {
        "revision" : "5b2f6a81099d26ae0f9e38788f51490cd6a4b202",
        "version" : "2.4.2"
      }
    },
    {
      "identity" : "gzipswift",
      "kind" : "remoteSourceControl",
      "location" : "https://github.com/1024jp/GzipSwift.git",
      "state" : {
        "revision" : "731037f6cc2be2ec01562f6597c1d0aa3fe6fd05",
        "version" : "6.0.1"
      }
    },
    {
      "identity" : "ios-js-support",
      "kind" : "remoteSourceControl",
      "location" : "https://github.com/duckduckgo/ios-js-support",
      "state" : {
        "revision" : "6a6789ac8104a587316c58af75539753853b50d9",
        "version" : "2.0.0"
      }
    },
    {
      "identity" : "jwt-kit",
      "kind" : "remoteSourceControl",
      "location" : "https://github.com/vapor/jwt-kit.git",
      "state" : {
        "revision" : "c2595b9ad7f512d7f334830b4df1fed6e917946a",
        "version" : "4.13.4"
      }
    },
    {
      "identity" : "kingfisher",
      "kind" : "remoteSourceControl",
      "location" : "https://github.com/onevcat/Kingfisher.git",
      "state" : {
        "revision" : "2ef543ee21d63734e1c004ad6c870255e8716c50",
        "version" : "7.12.0"
      }
    },
    {
      "identity" : "lottie-spm",
      "kind" : "remoteSourceControl",
      "location" : "https://github.com/airbnb/lottie-spm.git",
      "state" : {
        "revision" : "1d29eccc24cc8b75bff9f6804155112c0ffc9605",
        "version" : "4.4.3"
      }
    },
    {
      "identity" : "ohhttpstubs",
      "kind" : "remoteSourceControl",
      "location" : "https://github.com/AliSoftware/OHHTTPStubs.git",
      "state" : {
        "revision" : "12f19662426d0434d6c330c6974d53e2eb10ecd9",
        "version" : "9.1.0"
      }
    },
    {
      "identity" : "privacy-dashboard",
      "kind" : "remoteSourceControl",
      "location" : "https://github.com/duckduckgo/privacy-dashboard",
      "state" : {
        "revision" : "b370e1e1afa322a48a8a37c6c954a444c15489e4",
        "version" : "9.0.0"
      }
    },
    {
      "identity" : "punycodeswift",
      "kind" : "remoteSourceControl",
      "location" : "https://github.com/gumob/PunycodeSwift.git",
      "state" : {
        "revision" : "30a462bdb4398ea835a3585472229e0d74b36ba5",
        "version" : "3.0.0"
      }
    },
    {
      "identity" : "swift-argument-parser",
      "kind" : "remoteSourceControl",
      "location" : "https://github.com/apple/swift-argument-parser.git",
      "state" : {
        "revision" : "0fbc8848e389af3bb55c182bc19ca9d5dc2f255b",
        "version" : "1.4.0"
      }
    },
    {
      "identity" : "swift-asn1",
      "kind" : "remoteSourceControl",
      "location" : "https://github.com/apple/swift-asn1.git",
      "state" : {
        "revision" : "ae33e5941bb88d88538d0a6b19ca0b01e6c76dcf",
        "version" : "1.3.1"
      }
    },
    {
      "identity" : "swift-clocks",
      "kind" : "remoteSourceControl",
      "location" : "https://github.com/pointfreeco/swift-clocks.git",
      "state" : {
        "revision" : "cc46202b53476d64e824e0b6612da09d84ffde8e",
        "version" : "1.0.6"
      }
    },
    {
      "identity" : "swift-concurrency-extras",
      "kind" : "remoteSourceControl",
      "location" : "https://github.com/pointfreeco/swift-concurrency-extras",
      "state" : {
        "revision" : "82a4ae7170d98d8538ec77238b7eb8e7199ef2e8",
        "version" : "1.3.1"
      }
    },
    {
      "identity" : "swift-crypto",
      "kind" : "remoteSourceControl",
      "location" : "https://github.com/apple/swift-crypto.git",
      "state" : {
        "revision" : "45305d32cfb830faebcaa9a7aea66ad342637518",
        "version" : "3.11.1"
      }
    },
    {
      "identity" : "swift-syntax",
      "kind" : "remoteSourceControl",
      "location" : "https://github.com/apple/swift-syntax.git",
      "state" : {
        "revision" : "64889f0c732f210a935a0ad7cda38f77f876262d",
        "version" : "509.1.1"
      }
    },
    {
      "identity" : "swifter",
      "kind" : "remoteSourceControl",
      "location" : "https://github.com/httpswift/swifter.git",
      "state" : {
        "revision" : "9483a5d459b45c3ffd059f7b55f9638e268632fd",
        "version" : "1.5.0"
      }
    },
    {
      "identity" : "swiftsoup",
      "kind" : "remoteSourceControl",
      "location" : "https://github.com/scinfu/SwiftSoup",
      "state" : {
        "revision" : "028487d4a8a291b2fe1b4392b5425b6172056148",
        "version" : "2.7.2"
      }
    },
    {
      "identity" : "sync_crypto",
      "kind" : "remoteSourceControl",
      "location" : "https://github.com/duckduckgo/sync_crypto",
      "state" : {
        "revision" : "4e383fa27d3386a48e01a43fd890540a7d8656aa",
        "version" : "0.5.0"
      }
    },
    {
      "identity" : "trackerradarkit",
      "kind" : "remoteSourceControl",
      "location" : "https://github.com/duckduckgo/TrackerRadarKit",
      "state" : {
        "revision" : "5de0a610a7927b638a5fd463a53032c9934a2c3b",
        "version" : "3.0.0"
      }
    },
    {
      "identity" : "wireguard-apple",
      "kind" : "remoteSourceControl",
      "location" : "https://github.com/duckduckgo/wireguard-apple",
      "state" : {
        "revision" : "13fd026384b1af11048451061cc1b21434990668",
        "version" : "1.1.3"
      }
    },
    {
      "identity" : "xctest-dynamic-overlay",
      "kind" : "remoteSourceControl",
      "location" : "https://github.com/pointfreeco/xctest-dynamic-overlay",
      "state" : {
        "revision" : "39de59b2d47f7ef3ca88a039dff3084688fe27f4",
        "version" : "1.5.2"
      }
    },
    {
      "identity" : "zipfoundation",
      "kind" : "remoteSourceControl",
      "location" : "https://github.com/weichsel/ZIPFoundation.git",
      "state" : {
        "revision" : "02b6abe5f6eef7e3cbd5f247c5cc24e246efcfe0",
        "version" : "0.9.19"
      }
    }
  ],
  "version" : 2
}<|MERGE_RESOLUTION|>--- conflicted
+++ resolved
@@ -41,13 +41,8 @@
       "kind" : "remoteSourceControl",
       "location" : "https://github.com/duckduckgo/DesignResourcesKit",
       "state" : {
-<<<<<<< HEAD
-        "revision" : "30bbec9210d88411fc19ab8bd6e593a33548cf06",
-        "version" : "4.0.0"
-=======
         "revision" : "493a824c8abaf54064d8551d67c72e5ec59d2bf9",
         "version" : "4.0.1"
->>>>>>> f23b624e
       }
     },
     {
