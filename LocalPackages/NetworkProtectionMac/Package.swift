--- conflicted
+++ resolved
@@ -30,11 +30,7 @@
         .library(name: "NetworkProtectionUI", targets: ["NetworkProtectionUI"])
     ],
     dependencies: [
-<<<<<<< HEAD
-        .package(url: "https://github.com/duckduckgo/BrowserServicesKit", exact: "83.0.0-2"),
-=======
         .package(url: "https://github.com/duckduckgo/BrowserServicesKit", exact: "84.1.1"),
->>>>>>> 16337de8
         .package(path: "../XPCHelper"),
         .package(path: "../SwiftUIExtensions")
     ],
