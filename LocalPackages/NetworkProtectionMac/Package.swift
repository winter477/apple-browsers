--- conflicted
+++ resolved
@@ -31,11 +31,7 @@
         .library(name: "NetworkProtectionUI", targets: ["NetworkProtectionUI"]),
     ],
     dependencies: [
-<<<<<<< HEAD
-        .package(url: "https://github.com/duckduckgo/BrowserServicesKit", exact: "144.0.4"),
-=======
         .package(url: "https://github.com/duckduckgo/BrowserServicesKit", exact: "144.0.1-1"),
->>>>>>> 291ddb95
         .package(url: "https://github.com/airbnb/lottie-spm", exact: "4.4.1"),
         .package(path: "../XPCHelper"),
         .package(path: "../SwiftUIExtensions"),
