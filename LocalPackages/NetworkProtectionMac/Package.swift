--- conflicted
+++ resolved
@@ -31,11 +31,7 @@
         .library(name: "NetworkProtectionUI", targets: ["NetworkProtectionUI"])
     ],
     dependencies: [
-<<<<<<< HEAD
-        .package(url: "https://github.com/duckduckgo/BrowserServicesKit", exact: "81.3.1"),
-=======
         .package(url: "https://github.com/duckduckgo/BrowserServicesKit", exact: "81.3.0-1"),
->>>>>>> c761ed5c
         .package(path: "../XPC"),
         .package(path: "../SwiftUIExtensions")
     ],
