--- conflicted
+++ resolved
@@ -24,11 +24,7 @@
 public struct UserText {
 
     // Sync Title
-<<<<<<< HEAD
-    static let syncTitle = NSLocalizedString("sync.title", bundle: Bundle.module, value: "Sync & Backup", comment: "Sync & Backup Title")
-=======
     public static let syncTitle = NSLocalizedString("sync.title", bundle: Bundle.module, value: "Sync & Backup", comment: "Sync & Backup Title")
->>>>>>> 95e64073
     static let syncRollOutBannerDescription = NSLocalizedString("preferences.sync.rollout-banner.description", bundle: Bundle.module, value: "Sync & Backup is rolling out gradually and may not be available yet within DuckDuckGo on your other devices.", comment: "Description of rollout banner")
 
     // Sync Set Up
@@ -118,10 +114,6 @@
         let localized = NSLocalizedString("manually.enter.code.instruction.attributed", bundle: Bundle.module, value: "Go to %@ and select %@ in the DuckDuckGo App on another synced device and paste the code here to sync this device.", comment: "Manually Enter Code View - Instruction with sync menu path and view text code menu item inserted")
         return String(format: localized, syncMenuPath, menuItem)
     }
-<<<<<<< HEAD
-    static let manuallyEnterCodeInstruction = NSLocalizedString("manually.enter.code.instruction", bundle: Bundle.module, value: "Go to Settings > Sync & Backup > Sync With Another Device and select Sync Menu Path in the DuckDuckGo App on another synced device and paste the code here to sync this device.", comment: "Manually Enter Code View - Instruction with sync menu path and view text code menu item inserted")
-=======
->>>>>>> 95e64073
     static let syncMenuPath = NSLocalizedString("sync.menu.path", bundle: Bundle.module, value: "Settings > Sync & Backup > Sync With Another Device", comment: "Sync Menu Path")
     static let viewTextCodeMenuItem = NSLocalizedString("view.text.code.menu.item", bundle: Bundle.module, value: "View Text Code", comment: "View Text Code menu item")
 
