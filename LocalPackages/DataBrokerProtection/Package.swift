--- conflicted
+++ resolved
@@ -29,11 +29,7 @@
             targets: ["DataBrokerProtection"])
     ],
     dependencies: [
-<<<<<<< HEAD
-        .package(url: "https://github.com/duckduckgo/BrowserServicesKit", exact: "143.0.0"),
-=======
-        .package(url: "https://github.com/duckduckgo/BrowserServicesKit", exact: "141.1.2-1"),
->>>>>>> 1342d8f9
+        .package(url: "https://github.com/duckduckgo/BrowserServicesKit", exact: "143.0.1"),
         .package(path: "../SwiftUIExtensions"),
         .package(path: "../XPCHelper"),
     ],
