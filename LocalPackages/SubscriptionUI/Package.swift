--- conflicted
+++ resolved
@@ -13,11 +13,7 @@
             targets: ["SubscriptionUI"]),
     ],
     dependencies: [
-<<<<<<< HEAD
         .package(url: "https://github.com/duckduckgo/BrowserServicesKit", exact: "221.2.0"),
-=======
-        .package(url: "https://github.com/duckduckgo/BrowserServicesKit", exact: "219.0.0-1"),
->>>>>>> ee8dfa86
         .package(path: "../SwiftUIExtensions"),
         .package(path: "../FeatureFlags")
     ],
