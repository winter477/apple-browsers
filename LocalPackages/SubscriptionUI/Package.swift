// swift-tools-version: 5.8
// The swift-tools-version declares the minimum version of Swift required to build this package.

import PackageDescription

let package = Package(
    name: "SubscriptionUI",
    platforms: [ .macOS("11.4") ],
    products: [
        .library(
            name: "SubscriptionUI",
            targets: ["SubscriptionUI"]),
    ],
    dependencies: [
<<<<<<< HEAD
        .package(url: "https://github.com/duckduckgo/BrowserServicesKit", exact: "112.0.0"),
=======
        .package(url: "https://github.com/duckduckgo/BrowserServicesKit", exact: "111.1.1-1"),
>>>>>>> f3305143
        .package(path: "../SwiftUIExtensions")
    ],
    targets: [
        .target(
            name: "SubscriptionUI",
            dependencies: [
                .product(name: "Subscription", package: "BrowserServicesKit"),
                .product(name: "SwiftUIExtensions", package: "SwiftUIExtensions")
            ],
            resources: [
                .process("Resources")
            ]),
        .testTarget(
            name: "SubscriptionUITests",
            dependencies: ["SubscriptionUI"]),
    ]
)<|MERGE_RESOLUTION|>--- conflicted
+++ resolved
@@ -12,11 +12,7 @@
             targets: ["SubscriptionUI"]),
     ],
     dependencies: [
-<<<<<<< HEAD
-        .package(url: "https://github.com/duckduckgo/BrowserServicesKit", exact: "112.0.0"),
-=======
-        .package(url: "https://github.com/duckduckgo/BrowserServicesKit", exact: "111.1.1-1"),
->>>>>>> f3305143
+        .package(url: "https://github.com/duckduckgo/BrowserServicesKit", exact: "112.0.1"),
         .package(path: "../SwiftUIExtensions")
     ],
     targets: [
