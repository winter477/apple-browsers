--- conflicted
+++ resolved
@@ -12,11 +12,7 @@
             targets: ["SubscriptionUI"]),
     ],
     dependencies: [
-<<<<<<< HEAD
-        .package(url: "https://github.com/duckduckgo/BrowserServicesKit", exact: "145.3.1"),
-=======
-        .package(url: "https://github.com/duckduckgo/BrowserServicesKit", exact: "144.0.7-3"),
->>>>>>> 5864a4ad
+        .package(url: "https://github.com/duckduckgo/BrowserServicesKit", exact: "145.3.2"),
         .package(path: "../SwiftUIExtensions")
     ],
     targets: [
