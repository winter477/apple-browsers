/* No comment provided by engineer. */
"%@" = "%@";

/* No comment provided by engineer. */
"%@ [%@](https://form.asana.com/?k=_wNLt6YcT5ILpQjDuW0Mxw&d=137249556945)" = "%1$@ [%2$@](https://form.asana.com/?k=_wNLt6YcT5ILpQjDuW0Mxw&d=137249556945)";

/* Buton label for Edit action */
"action.generic.edit" = "Upraviť";

/* Button label for a generic show action */
"action.generic.show" = "Zobraziť";

/* Button label for Undo action */
"action.generic.undo" = "Vrátenie späť";

/* Button label for managing favorites */
"action.manage.favorites" = "Spravujte stránku";

/* Add action - button shown in alert */
"action.title.add" = "Pridať";

/* Autofill Logins menu item opening the login list */
"action.title.autofill.logins" = "Heslo";

/* Confirmation of Add to Bookmarks action in Add All Open Tabs to Bookmarks alert */
"action.title.bookmark" = "Pridať medzi záložky";

/* Button: Open bookmarks list */
"action.title.bookmarks" = "Záložky";

/* Cancel action - button shown in alert */
"action.title.cancel" = "Zrušiť";

/* Copy action */
"action.title.copy" = "Kopírovať";

/* Floating message indicating URL has been copied */
"action.title.copy.message" = "Adresa URL bola skopírovaná";

/* Delete action - button shown in alert */
"action.title.delete" = "Delete";

/* Disable protection action */
"action.title.disable.protection" = "Vypnúť ochranu súkromia";

/* Downloads menu item opening the downlods list */
"action.title.downloads" = "Stiahnuté";

/* Edit Bookmark action */
"action.title.edit.bookmark" = "Upraviť záložku";

/* Enable protection action */
"action.title.enable.protection" = "Povoliť ochranu súkromia";

/* No comment provided by engineer. */
"action.title.forgetAll" = "Zatvoriť karty a vymazať údaje";

/* Confirmation message */
"action.title.forgetAllDone" = "Karty a údaje boli vymazané";

/* Open in New Background Tab action */
"action.title.newBackgroundTabForUrl" = "Otvoriť na pozadí";

/* Create New Tab action */
"action.title.newTabAction" = "Nové";

/* Open in New Tab action */
"action.title.newTabForUrl" = "Otvoriť v novej karte";

/* Open action */
"action.title.open" = "Otvorené";

/* Paste and Go action */
"action.title.pasteAndGo" = "Prilepiť a odísť";

/* Print action */
"action.title.print" = "Vytlačiť";

/* Refresh action - button shown in alert */
"action.title.refresh" = "Obnoviť";

/* Remove Favorite action */
"action.title.remove.favorite" = "Odstrániť obľúbenú položku";

/* Report broken site action */
"action.title.reportBrokenSite" = "Nahlásiť nefunkčnú stránku";

/* Action to reload current page in desktop mode */
"action.title.request.desktop.site" = "Stránka pre stolové počítače";

/* Action to reload current page in mobile mode */
"action.title.request.mobile.site" = "Mobilný režim";

/* Save action - button shown in alert */
"action.title.save" = "Uložiť";

/* Add to Bookmarks action */
"action.title.save.bookmark" = "Pridať záložku";

/* Add to Favorites action */
"action.title.save.favorite" = "Pridať do obľúbených položiek";

/* Settings action */
"action.title.settings" = "Nastavenia";

/* Share action */
"action.title.share" = "Zdieľať";

/* Settings label for bottom position for the address bar */
"address.bar.bottom" = "Spodná časť";

/* Settings label for top position for the address bar */
"address.bar.top" = "Hore";

/* No comment provided by engineer. */
"addWidget.button" = "Pridať miniaplikáciu";

/* No comment provided by engineer. */
"addWidget.description" = "Získajte prístup k súkromnému vyhľadávaniu a svojim obľúbeným webovým lokalitám.";

/* No comment provided by engineer. */
"addWidget.settings.firstParagraph" = "Dlhým stlačením na domovskej obrazovke spustíte režim zatrasenia.";

/* Replacement string is a plus button icon. */
"addWidget.settings.secondParagraph.%@" = "Klepnite na tlačidlo plus %@.";

/* No comment provided by engineer. */
"addWidget.settings.title" = "Nájdite a vyberte DuckDuckGo. Potom vyberte miniaplikáciu.";

/* No comment provided by engineer. */
"addWidget.title" = "Jedným kliknutím na vaše obľúbené webové lokality.";

/* No comment provided by engineer. */
"alert.message.bookmarkAll" = "Existujúce záložky sa nebudú duplikovať.";

/* Description for alert shown when sync bookmarks paused for too many items */
"alert.sync-bookmarks-paused-description" = "Prekročili ste limit na synchronizáciu záložiek. Skúste niektoré záložky odstrániť. Kým to nevyriešite, vaše záložky sa nebudú zálohovať.";

/* Title for alert shown when sync bookmarks paused for too many items */
"alert.sync-bookmarks-paused-title" = "Synchronizácia záložiek je pozastavená.";

/* Description for alert shown when sync credentials paused for too many items */
"alert.sync-credentials-paused-description" = "Prekročili ste limit na synchronizáciu hesiel. Skúste niektoré heslá odstrániť. Kým to nevyriešite, vaše heslá sa nebudú zálohovať.";

/* Title for alert shown when sync credentials paused for too many items */
"alert.sync-credentials-paused-title" = "Synchronizácia hesiel je pozastavená.";

/* Title for sync error alert */
"alert.sync-error" = "Chyba synchronizácie a zálohovania";

/* Learn more button in alert */
"alert.sync-paused-alert-learn-more-button" = "Zistite viac";

/* Confirmation button in alert */
"alert.sync-paused-alert-ok-button" = "OK";

/* Question from confirmation dialog */
"alert.title.bookmarkAll" = "Uložiť všetky karty medzi záložky?";

/* Disable protection alert */
"alert.title.disable.protection" = "Pridať do nezabezpečených webových strániek";

/* Disable potection alert placeholder - leave as it is */
"alert.title.disable.protection.placeholder" = "www.example.com";

/* Save Bookmark action */
"alert.title.save.bookmark" = "Uložiť medzi záložky";

/* Save Favorite action */
"alert.title.save.favorite" = "Uložiť medzi obľúbené";

/* Description for unable to create recovery pdf error */
"alert.unable-to-create-recovery-pdf-description" = "Nepodarilo sa vytvoriť súbor PDF na obnovenie.";

/* Description for unable to delete data error */
"alert.unable-to-delete-data-description" = "Nie je možné odstrániť údaje na serveri.";

/* Description for unable to merge two accounts error */
"alert.unable-to-merge-two-accounts-description" = "Ak chcete tieto zariadenia spárovať, vypnite funkciu Synchronizácia a zálohovanie v jednom zariadení a potom ťuknite na „Synchronizovať s iným zariadením“ v druhom zariadení.";

/* Description for unable to remove device error */
"alert.unable-to-remove-device-description" = "Toto zariadenie nie je možné odstrániť zo Synchronizácie a zálohovania.";

/* Description for unable to sync to server error */
"alert.unable-to-sync-to-server-description" = "Nie je možné sa pripojiť k serveru.";

/* Description for unable to sync with another device error */
"alert.unable-to-sync-with-other-device-description" = "Nedá sa synchronizovať s iným zariadením.";

/* Description for unable to turn sync off error */
"alert.unable-to-turn-sync-off-description" = "Synchronizácia a zálohovanie sa nedá vypnúť.";

/* Description for unable to update device name error */
"alert.unable-to-update-device-name-description" = "Nedá sa aktualizovať názov zariadenia.";

/* Shown on authentication screen */
"app.authentication.unlock" = "Odomknite DuckDuckGo.";

/* First part of about page content (note the trailing space) */
"appTP.about.content1" = "You’ve probably heard about companies like Google and Facebook tracking you behind the scenes on third-party websites. But did you know they also track your personal information through apps on your device?\n\nIn 2022, DuckDuckGo found that ";

/* Second part of about page content (note the trailing space) */
"appTP.about.content2" = "over 85% of free iOS apps tested contained hidden trackers from other companies.";

/* Third part of about page content (note the leading space) */
"appTP.about.content3" = " Of the 395 apps tested, 60% sent data to Google. This happens even while you’re not using your device.\n\nTrackers in apps may have access to a lot more information than their website tracker cousins, such as your location down to which floor of a building you're on, how often you play games while at work, and when and how long you sleep each day. Even if you haven’t given apps explicit permission to collect data, they can still take it without your knowledge.\n\nTracking networks like Facebook and Google use these little pieces of information to build a digital profile about you. With it, tracking networks can manipulate what you see online and allow advertisers to bid on access to you based on your data.\n\nTrackers in apps is a BIG problem for privacy. But DuckDuckGo has a solution that can help.\n\nWhen enabled in the DuckDuckGo Privacy Browser app, App Tracking Protection blocks many trackers in other apps, not just the trackers we find on websites when you browse. These dual layers of protection reduce what companies know about you overall, so you can use your apps with more peace of mind, knowing you’re more protected.";

/* Navigation Title for AppTP about page */
"appTP.about.navTitle" = "About App Trackers";

/* Title for AppTP about page */
"appTP.about.title" = "What Are App Trackers?";

/* Title for 'Report an Issue' button in the activity view. */
"appTP.activityView.reportIssue" = "Report Issue";

/* Text label for switch that turns blocking on or off for a tracker */
"appTP.blockTrackerText" = "Block this Tracker";

/* Detail string describing what AppTP is */
"appTP.cell.detail" = "Blokovanie sledovacích nástrojov aplikácií vo vašom zariadení";

/* String indicating AppTP is disabled when viewed from the settings screen */
"appTP.cell.disabled" = "Zakázané";

/* String indicating AppTP is enabled when viewed from the settings screen */
"appTP.cell.enabled" = "Zapnuté";

/* Info string informing the user what App Tracking Protection does. */
"appTP.empty.disabled.info" = "Povoľte ochranu pred sledovaním aplikácií, aby sme mohli blokovať problematické sledovania v iných aplikáciách.";

/* Info string informing the user we're looking for trackers in other apps. */
"appTP.empty.enabled.heading" = "We’re blocking hidden trackers";

/* Info string informing the user we're looking for trackers in other apps. */
"appTP.empty.enabled.info" = "Come back soon to see a list of all the app trackers we’ve blocked.";

/* First answer for AppTP FAQ page */
"appTP.faq.answer1" = "App Tracking Protection blocks app trackers from other companies, like when Facebook tries to track you in a banking app. Companies may still track you in apps they own.";

/* Second answer for AppTP FAQ page */
"appTP.faq.answer2" = "Yes! App Tracking Protection works across all apps on your device to block the most common hidden trackers we find trying to collect your personal info.";

/* Third answer for AppTP FAQ page */
"appTP.faq.answer3" = "We currently only block the most common trackers that we find on iOS. This helps us to comprehensively test App Tracking Protection and lower frequency of app breakage, while blocking up to 70% of all tracking requests.";

/* Fourth answer for AppTP FAQ page */
"appTP.faq.answer4" = "You’ll be asked to set up a virtual private network (VPN) connection, but you don't need to install a VPN app for App Tracking Protection to work.\n\nThis permission, which works only on your device, allows App Tracking Protection to monitor network traffic so that it can block known trackers.";

/* Fifth answer for AppTP FAQ page */
"appTP.faq.answer5" = "You can use App Tracking Protection at the same time as using an IKEv2 protocol VPN app on an iOS device. You won’t be able to use App Tracking Protection on an iOS device if you’re using a VPN app that uses a different type of protocol, like WireGuard or OpenVPN type VPNs.";

/* Sixth answer for AppTP FAQ page */
"appTP.faq.answer6" = "A VPN sends your data from the device to its own server, where it secures and anonymizes your data from prying eyes. However, this allows the VPN company to see your network traffic.\n\nApp Tracking Protection is different. Instead of sending your data to a VPN server, App Tracking Protection works only on your device, sitting between your apps and the servers they talk to.\n\nWhenever App Tracking Protection recognizes a known tracker, it blocks the tracker from sending personal information (such as your IP address, activity, and device details) off your device. All other traffic reaches its destination, so your apps work normally.";

/* Seventh answer for AppTP FAQ page */
"appTP.faq.answer7" = "App Tracking Protection works only on your device and doesn’t send your data off your device to DuckDuckGo. We don’t collect or store any data from your apps.";

/* First question for AppTP FAQ page */
"appTP.faq.question1" = "How does App Tracking Protection work?";

/* Second question for AppTP FAQ page */
"appTP.faq.question2" = "Does App Tracking Protection block trackers in all apps on my device?";

/* Third question for AppTP FAQ page */
"appTP.faq.question3" = "Does App Tracking Protection block all app trackers?";

/* Fourth question for AppTP FAQ page */
"appTP.faq.question4" = "Why does App Tracking Protection use a VPN connection?";

/* Fifth question for AppTP FAQ page */
"appTP.faq.question5" = "Will App Tracking Protection work if I also use a VPN app?";

/* Sixth question for AppTP FAQ page */
"appTP.faq.question6" = "How is App Tracking Protection different from a VPN?";

/* Seventh question for AppTP FAQ page */
"appTP.faq.question7" = "Is my data private?";

/* Title for AppTP FAQ page */
"appTP.faq.title" = "App Tracking Protection FAQ";

/* Do not translate. StringsDict entry -- Count part of string 'App Tracking Protection blocked x tracking attempts today' */
"appTP.home.blockedCount" = "appTP.home.blockedCount";

/* Prefix of string 'App Tracking Protection blocked x tracking attempts today' (note the trailing space) */
"appTP.home.blockedPrefix" = "Ochrana pred sledovaním aplikácií je zablokovaná ";

/* Prefix of string 'App Tracking Protection blocked x tracking attempts today' (note the leading space) */
"appTP.home.blockedSuffix" = " vo svojich aplikáciách ešte dnes.";

/* Prefix of string 'App Tracking Protection disabled. Tap to re-enable.' (note the trailing space) */
"appTP.home.disabledPrefix" = "App Tracking Protection disabled. ";

/* Suffix of string 'App Tracking Protection disabled. Tap to re-enable.' */
"appTP.home.disabledSuffix" = "Tap to continue blocking tracking attempts across your apps.";

/* Text indicating the tracking event occured 'just now'. Example: Last attempt 'just now' */
"appTP.justNow" = "Práve teraz";

/* View to manage trackers for AppTP. Allows the user to turn trackers on or off. */
"appTP.manageTrackers" = "Správa sledovaní";

/* Button title for AppTP onboarding */
"appTP.onboarding.continueButton" = "Continue";

/* Button title for AppTP onboarding to enable AppTP */
"appTP.onboarding.enableeButton" = "Enable App Tracking Protection";

/* Button title for AppTP onboarding to learn more about AppTP */
"appTP.onboarding.learnMoreButton" = "Learn More";

/* First part of info on the first AppTP onboarding page */
"appTP.onboarding.page1Info1" = "Over 85% of free iOS apps";

/* Second part of info on the first AppTP onboarding page (note the leading space) */
"appTP.onboarding.page1Info2" = " we’ve tested allow other companies to track your personal information, even when you’re sleeping.";

/* Third part of info on the first AppTP onboarding page */
"appTP.onboarding.page1Info3" = "See who we catch trying to track you in your apps and take back control.";

/* First part of info on the second AppTP onboarding page (note the trailing space) */
"appTP.onboarding.page2Info1" = "App Tracking Protection ";

/* Second part of info on the second AppTP onboarding page */
"appTP.onboarding.page2Info2" = "detects and blocks app trackers from other companies,";

/* Third part of info on the second AppTP onboarding page (note the leading space) */
"appTP.onboarding.page2Info3" = " like when Google attempts to track you in a health app.";

/* Fourth part of info on the second AppTP onboarding page */
"appTP.onboarding.page2Info4" = "It’s free,";

/* Fifth part of info on the second AppTP onboarding page (note the leading and trailing space) */
"appTP.onboarding.page2Info5" = " and you can enjoy your apps as you normally would. Working in the background, it helps ";

/* Sixth part of info on the second AppTP onboarding page */
"appTP.onboarding.page2Info6" = "protect you night and day.";

/* First part of info on the third AppTP onboarding page */
"appTP.onboarding.page3Info1" = "App Tracking Protection is not a VPN.";

/* Second part of info on the third AppTP onboarding page (note the leading space) */
"appTP.onboarding.page3Info2" = " However, your device will recognize it as one. This is because it uses a local VPN connection to work.";

/* Third part of info on the third AppTP onboarding page (note the trailing space) */
"appTP.onboarding.page3Info3" = "App Tracking Protection is different. ";

/* Fourth part of info on the third AppTP onboarding page */
"appTP.onboarding.page3Info4" = "It never routes app data through an external server.";

/* Title for first AppTP onboarding page */
"appTP.onboarding.title1" = "One easy step for better app privacy!";

/* Title for second AppTP onboarding page */
"appTP.onboarding.title2" = "How does it work?";

/* Title for third AppTP onboarding page */
"appTP.onboarding.title3" = "Who sees your data?";

/* Breakage report app name label */
"appTP.report.appLabel" = "Which app is having issues?";

/* Breakage report app name placeholder */
"appTP.report.appPlaceholder" = "App name";

/* Breakage report category label */
"appTP.report.categoryLabel" = "Čo sa deje?";

/* Breakage report comment label */
"appTP.report.commentLabel" = "Comments";

/* Breakage report comment placeholder */
"appTP.report.commentPlaceholder" = "Add additional details";

/* Breakage report footer explaining what is collected in the breakage report */
"appTP.report.footer" = "In addition to the details entered into this form, your app issue report will contain:\n• A list of trackers blocked in the last 10 min\n• Whether App Tracking Protection is enabled\n• Aggregate DuckDuckGo app diagnostics";

/* Breakage report submit button */
"appTP.report.submit" = "Potvrdiť";

/* Breakage report form title */
"appTP.report.title" = "Report Issue";

/* Breakage report succcess message */
"appTP.report.toast" = "Ďakujeme! Spätná väzba bola odoslaná";

/* Cancel button for 'Report an Issue' alert. */
"appTP.reportAlert.cancel" = "Teraz nie";

/* Confirm button for 'Report an Issue' alert. */
"appTP.reportAlert.confirm" = "Nahlásiť problém";

/* Message for 'Report an Issue' alert. */
"appTP.reportAlert.message" = "Let us know if you disabled App Tracking Protection for this specific tracker because it caused app issues. Your feedback helps us improve!";

/* Title for 'Report an Issue' alert. */
"appTP.reportAlert.title" = "Report Issue?";

/* Toast notification diplayed after restoring the blocklist to default settings */
"appTP.restoreDefaultsToast" = "Default settings restored";

/* Button to restore the blocklist to its default state. */
"appTP.restoreDefualts" = "Obnovenie predvolených nastavení";

/* Title for the App Tracking Protection feature */
"appTP.title" = "Ochrana pred sledovaním činnosti v aplikáciách";

/* Text indicating when the tracker was last allowed. Example: Last attempt allowed (timeString) */
"appTP.trackerAllowedTimestamp" = "Posledný povolený pokus %@";

/* Text indicating when the tracker was last blocked. Example: Last attempt blocked (timeString) */
"appTP.trackerBlockedTimestamp" = "Posledný zablokovaný pokus %@";

/* Do not translate. StringsDict entry -- Subtitle for tracking attempts in App Tracking Protection Activity View. Example: (count) tracking attempts */
"appTP.trackingattempts" = "appTP.trackingattempts";

/* Authentication Alert Sign In Button */
"auth.alert.login.button" = "Prihlásiť sa";

/* Authentication Alert - populated with a domain name */
"auth.alert.message.encrypted" = "Prihláste sa na %@. Vaše prihlasovacie údaje budú odoslané zabezpečene.";

/* Authentication Alert - populated with a domain name */
"auth.alert.message.plain" = "Prihlásiť sa do %@. Vaše heslo nebude odoslané bezpečne, pretože pripojenie nie je šifrované.";

/* Authentication Password field placeholder */
"auth.alert.password.placeholder" = "Heslo";

/* Authentication Alert Title */
"auth.alert.title" = "Vyžaduje sa overenie";

/* Authentication User name field placeholder */
"auth.alert.username.placeholder" = "Používateľské meno";

/* No comment provided by engineer. */
"autoclear.off" = "Vypnuté";

/* No comment provided by engineer. */
"autoclear.on" = "Zapnuté";

/* Autoconsent for Cookie Management Setting state */
"autoconsent.disabled" = "Zakázané";

/* Autoconsent for Cookie Management Setting state */
"autoconsent.enabled" = "Zapnuté";

/* No comment provided by engineer. */
"autoconsent.info.header" = "Keď DuckDuckGo zistí na vami navštívených lokalitách kontextové okná týkajúce sa súhlasu so súbormi cookie, môžeme sa pokúsiť automaticky nastaviť vaše možnosti súborov cookie tak, aby sa využívanie súborov cookie minimalizovali a aby sa maximalizovala ochrana súkromia, a potom môžeme kontextové automaticky okná zavrieť. Niektoré lokality neponúkajú možnosť spravovať preferencie súborov cookie, takže takéto kontextové okná môžeme iba skryť.";

/* Text link to email protection website */
"autofill.enable.email.protection" = "Povoliť ochranu e-mailu";

/* Accessibility title for a Hide Password button replacing displayed password with ***** */
"autofill.hide-password" = "Skryť heslo";

/* Disable action for alert when asking the user if they want to keep using autofill */
"autofill.keep-enabled.alert.disable" = "Zakázať";

/* Confirm action for alert when asking the user if they want to keep using autofill */
"autofill.keep-enabled.alert.keep-using" = "Pokračovať v ukladaní";

/* Message for alert when asking the user if they want to keep using autofill */
"autofill.keep-enabled.alert.message" = "Túto funkciu môžete kedykoľvek vypnúť v Nastaveniach.";

/* Title for alert when asking the user if they want to keep using autofill */
"autofill.keep-enabled.alert.title" = "Chcete pokračovať v ukladaní hesiel?";

/* Button displayed after saving/updating an autofill login that takes the user to the saved login */
"autofill.login-save-action-button.toast" = "Zobraziť";

/* Message displayed after saving an autofill login */
"autofill.login-saved.toast" = "Uložené heslo";

/* Message displayed after updating an autofill login */
"autofill.login-updated.toast" = "Aktualizácia hesla";

/* Menu item text for copying autofill login details */
"autofill.logins.copy-prompt" = "Kopírovať %@";

/* Title for toast when copying address */
"autofill.logins.copy-toast.address-copied" = "Adresa bola skopírovaná";

/* Title for toast when copying notes */
"autofill.logins.copy-toast.notes-copied" = "Poznámky boli skopírované";

/* Title for toast when copying password */
"autofill.logins.copy-toast.password-copied" = "Heslo bolo skopírované";

/* Title for toast when copying username */
"autofill.logins.copy-toast.username-copied" = "Meno používateľa bolo skopírované";

/* Address label for login details on autofill */
"autofill.logins.details.address" = "Adresa URL webových stránok";

/* Title for autofill login details */
"autofill.logins.details.default-title" = "Heslo";

/* Delete button when deleting an autofill login */
"autofill.logins.details.delete" = "Zmazať heslo";

/* Autofill alert button confirming delete autofill login */
"autofill.logins.details.delete-confirmation.button" = "Odstrániť heslo";

/* Title of confirmation alert when deleting an autofill login */
"autofill.logins.details.delete-confirmation.title" = "Naozaj chcete odstrániť toto heslo?";

/* Title when editing autofill login details */
"autofill.logins.details.edit-title" = "Upraviť heslo";

/* Placeholder for password field on autofill login details */
"autofill.logins.details.edit.password-placeholder" = "Heslo";

/* Placeholder for title field on autofill login details */
"autofill.logins.details.edit.title-placeholder" = "Názov";

/* Placeholder for url field on autofill login details */
"autofill.logins.details.edit.url-placeholder" = "priklad.sk";

/* Placeholder for userbane field on autofill login details */
"autofill.logins.details.edit.username-placeholder" = "menopouzivatela@priklad.sk";

/* Message displaying when the login was last updated */
"autofill.logins.details.last-updated" = "Naposledy aktualizované %@";

/* Login name label for login details on autofill */
"autofill.logins.details.login-name" = "Názov";

/* Title when adding new autofill login */
"autofill.logins.details.new-title" = "Pridať heslo";

/* Notes label for login details on autofill */
"autofill.logins.details.notes" = "Poznámky";

/* Menu item title for option to open website from selected url */
"autofill.logins.details.open-website-prompt.title" = "Otvoriť webovú lokalitu";

/* Password label for login details on autofill */
"autofill.logins.details.password" = "Heslo";

/* Action text for alert when attempting to save a duplicate login */
"autofill.logins.details.save-duplicate-alert.action" = "OK";

/* Message for alert when attempting to save a duplicate login */
"autofill.logins.details.save-duplicate-alert.message" = "Pre toto používateľské meno a webovú stránku už máte uložené heslo.";

/* Title for alert when attempting to save a duplicate login */
"autofill.logins.details.save-duplicate-alert.title" = "Duplicitné heslo";

/* Username label for login details on autofill */
"autofill.logins.details.username" = "Používateľské meno";

/* Subtitle for view displayed when autofill has no items */
"autofill.logins.empty-view.subtitle" = "Heslá sú bezpečne uložené vo vašom zariadení.";

/* Title for view displayed when autofill has no items */
"autofill.logins.empty-view.title" = "Zatiaľ nie sú uložené žiadne heslá";

/* Cancel button for auth when opening login list */
"autofill.logins.list.auth.cancel" = "Zrušiť";

/* Reason for auth when opening login list */
"autofill.logins.list.auth.reason" = "Ak chcete získať prístup k heslám, odomknite zariadenie";

/* Title for close navigation button */
"autofill.logins.list.close-title" = "Zatvoriť";

/* Title for a toggle that enables autofill */
"autofill.logins.list.enable" = "Ukladať a automaticky dopĺňať heslá";

/* Toast message when a login item is deleted */
"autofill.logins.list.login-deleted-message" = "Heslo pre %@ bolo odstránené";

/* Toast message when a login item without a title is deleted */
"autofill.logins.list.login-deleted-message-no-title" = "Heslo bolo odstránené";

/* Title for a button that allows a user to reset their list of never saved sites */
"autofill.logins.list.never.saved" = "Obnovenie vylúčených lokalít";

/* Cancel button for resetting list of never saved sites */
"autofill.logins.list.never.saved.reset.action.cancel" = "Zrušiť";

/* Confirm button to reset list of never saved sites */
"autofill.logins.list.never.saved.reset.action.confirm" = "Obnovenie vylúčených lokalít";

/* Alert title */
"autofill.logins.list.never.saved.reset.action.title" = "Ak obnovíte vylúčené lokality, pri ďalšom prihlásení na niektorú z týchto lokalít dostanete výzvu na uloženie svojho hesla.";

/* Placeholder for search field on autofill login listing */
"autofill.logins.list.search-placeholder" = "Vyhľadávanie hesiel";

/* Section title for group of suggested saved logins */
"autofill.logins.list.suggested" = "Navrhované";

/* Title for screen listing autofill logins */
"autofill.logins.list.title" = "Heslo";

/* Title for view displayed when autofill is locked on devices where a passcode has not been set */
"autofill.logins.no-auth.subtitle" = "Na ochranu vašich hesiel je potrebný prístupový kód.";

/* Title for view displayed when autofill is locked on devices where a passcode has not been set */
"autofill.logins.no-auth.title" = "Zabezpečte svoje zariadenie na uloženie hesiel";

/* Cancel button for auth during login prompt */
"autofill.logins.prompt.auth.cancel" = "Zrušiť";

/* Reason for auth during login prompt */
"autofill.logins.prompt.auth.reason" = "Odomknite pre požitie uloženého hesla";

/* Title for section of autofill logins that are an exact match to the current website */
"autofill.logins.prompt.exact.match.title" = "Z tejto webovej lokality";

/* Button title for autofill login prompt if more options are available */
"autofill.logins.prompt.more-options" = "Ďalšie možnosti";

/* Title for section of autofill logins that are an approximate match to the current website */
"autofill.logins.prompt.partial.match.title" = "Z adresy %@";

/* Title of button for autofill login prompt to use a saved password for a website */
"autofill.logins.prompt.password.button.title" = "Heslo pre %@";

/* Title for autofill login prompt */
"autofill.logins.prompt.title" = "Použiť uložené heslo?";

/* Subtitle displayed when there are no results on Autofill search, example : No Result (Title) for Duck (Subtitle) */
"autofill.logins.search.no-results.subtitle" = "pre „%@”";

/* Title displayed when there are no results on Autofill search */
"autofill.logins.search.no-results.title" = "Žiadne výsledky";

/* Subtitle for prompt to use suggested strong password for creating a login */
"autofill.password-generation-prompt.subtitle" = "Heslá sú bezpečne uložené vo vašom zariadení.";

/* Title for prompt to use suggested strong password for creating a login */
"autofill.password-generation-prompt.title" = "Používate silné heslo od DuckDuckGo?";

/* Button title choosing to use the suggested generated password for creating a login */
"autofill.password-generation-prompt.use-generated-password.cta" = "Používanie silného hesla";

/* Button title choosing to use own password for creating a login */
"autofill.password-generation-prompt.use-own-password.cta" = "Vytvoriť vlastné";

/* Text for the confirmation message displayed when a user tries activate a Private Email Address */
"autofill.private.email.mesage.activate.confirm.content" = "E-maily odoslané na adresu %@ budú opäť preposielané do vašej schránky.";

/* Title for the confirmation message  displayed when a user tries activate a Private Email Address */
"autofill.private.email.mesage.activate.confirm.title" = "Znova aktivovať súkromnú Duck adresu?";

/* Mesasage displayed when a private email address is active */
"autofill.private.email.mesage.active" = "Aktívne";

/* Text for the confirmation message displayed when a user tries deactivate a Private Email Address */
"autofill.private.email.mesage.deactivate.confirm.content" = "E-maily odoslané na adresu %@ sa už nebudú preposielať do vašej schránky.";

/* Title for the confirmation message displayed when a user tries deactivate a Private Email Address */
"autofill.private.email.mesage.deactivate.confirm.title" = "Deaktivovať súkromnú Duck adresu?";

/* Mesasage displayed when a user tries to manage a private email address but the service is not available, returns an error or network is down */
"autofill.private.email.mesage.error" = "Správa tejto adresy je dočasne nedostupná.";

/* Mesasage displayed when a private email address is inactive */
"autofill.private.email.mesage.inactive" = "Deaktivované";

/* Button text for the alert dialog telling the user an updated username is no longer a private email address */
"autofill.removed.duck.address.button" = "Rozumiem";

/* Content for the alert dialog telling the user an updated username is no longer a private email address */
"autofill.removed.duck.address.content" = "Túto Duck adresu môžete naďalej spravovať z e-mailov, ktoré z nej dostanete do svojej osobnej schránky.";

/* Title for the alert dialog telling the user an updated username is no longer a private email address */
"autofill.removed.duck.address.title" = "Používateľské meno Private Duck Address bolo odstránené";

/* CTA displayed on modal asking if the user never wants to be prompted to save a login for this website agin */
"autofill.save-login.never-prompt.CTA" = "Nikdy sa nepýtať na túto stránku";

/* Message displayed on modal asking for the user to save the login for the first time */
"autofill.save-login.new-user.message" = "Heslá sú bezpečne uložené vo vašom zariadení.";

/* Title displayed on modal asking for the user to save the login for the first time */
"autofill.save-login.new-user.title" = "Chcete, aby DuckDuckGo uložil vaše heslo?";

/* Cancel CTA displayed on modal asking for the user to save the login */
"autofill.save-login.not-now.CTA" = "Neukladať";

/* Title displayed on modal asking for the user to save the login */
"autofill.save-login.title" = "Uložiť heslo?";

/* Confirm CTA displayed on modal asking for the user to save the password */
"autofill.save-password.save.CTA" = "Uložiť heslo";

/* Accessibility title for a Show Password button displaying actial password instead of ***** */
"autofill.show-password" = "Zobraziť heslo";

/* Message displayed to the user when they are logged out of Email protection. */
"autofill.signin.to.manage" = "%@ na správu vašich Duck adries na tomto zariadení.";

/* Message displayed on modal asking for the user to update the password */
"autofill.update-password.message" = "DuckDuckGo aktualizuje toto uložené heslo vo vašom zariadení.";

/* Confirm CTA displayed on modal asking for the user to update the password */
"autofill.update-password.save.CTA" = "Aktualizovať heslo";

/* Title displayed on modal asking for the user to update the password */
"autofill.update-password.title" = "Aktualizovať heslo pre\n%@?";

/* Confirm CTA displayed on modal asking for the user to update the login */
"autofill.update-username.save.CTA" = "Aktualizovať meno používateľa";

/* Title displayed on modal asking for the user to update the username */
"autofill.update-usernamr.title" = "Aktualizovať meno používateľa?";

/* Add bookmark screen title */
"bookmark.addBookmark.title" = "Pridať záložku";

/* Add favorite screen title */
"bookmark.addFavorite.title" = "Pridať do obľúbených položiek";

/* Add folder screen title */
"bookmark.addFolder.title" = "Pridanie priečinka";

/* Add bookmark folder button text */
"bookmark.addFolderButton" = "Pridať priečinok";

/* Placeholder in the add bookmark form */
"bookmark.address.placeholder" = "www.example.com";

/* Delete bookmark alert message */
"bookmark.delete.alert.message" = "Týmto sa zmaže vaša záložka pre „%@“";

/* Delete bookmark alert title */
"bookmark.delete.alert.title" = "Delete?";

/* The message shown after a bookmark has been deleted */
"bookmark.deleted.toast" = "Záložka bola zmazaná";

/* Delete bookmark folder alert delete button */
"bookmark.deleteFolderAlert.deleteButton" = "Vymazať";

/* Do not translate - stringsdict entry */
"bookmark.deleteFolderAlert.message" = "bookmark.deleteFolderAlert.message";

/* Delete bookmark folder alert title */
"bookmark.deleteFolderAlert.title" = "Chcete odstrániť priečinok %@?";

/* Edit bookmark screen title */
"bookmark.editBookmark.title" = "Upraviť záložku";

/* Edit favorite screen title */
"bookmark.editFavorite.title" = "Úprava obľúbenej položky";

/* Edit folder screen title */
"bookmark.editFolder.title" = "Úprava priečinka";

/* Header for folder selection for bookmarks */
"bookmark.folderSelect.title" = "Poloha";

/* More options button text */
"bookmark.moreButton" = "Viac na";

/* Placeholder in the add bookmark form */
"bookmark.title.placeholder" = "Názov webovej stránky";

/* Top level bookmarks folder title */
"bookmark.topLevelFolder.title" = "Záložky";

/* Info message after selecting Bookmark All button */
"bookmarkAll.tabs.failed" = "Nové záložky boli pridané pre všetky karty";

/* Confirmation message after selecting Bookmark All button */
"bookmarkAll.tabs.saved" = "Všetky karty sú uložené medzi záložky";

/* No comment provided by engineer. */
"bookmarks.button.hint" = "Záložky";

/* Failure message when bookmarks failed to export */
"bookmarks.export.failed.message" = "Vaše záložky sa nepodarilo exportovať, skúste to znova.";

/* Confirmation message that bookmarks have been exported to the file system */
"bookmarks.export.files.success.message" = "Všetky záložky boli vyexportované.";

/* Confirmation message that bookmarks have been shared successfully to another app */
"bookmarks.export.share.success.message" = "Vaše záložky sú zdieľané.";

/* Title of option to export HTML */
"bookmarks.exportAction.title" = "Exportovať súbor HTML";

/* Failure message when bookmarks failed to import */
"bookmarks.import.failed.message" = "Ľutujeme, tento súbor nie je možné importovať.";

/* Confirmation message that bookmarks have been imported */
"bookmarks.import.success.message" = "Vaše záložky boli importované.";

/* Title of option to import HTML */
"bookmarks.importAction.title" = "Importovať súbor HTML";

/* Import bookmark file button text */
"bookmarks.importExport.footer.button.title" = "Importujte súbor so záložkami z iného prehliadača";

/* Title of prompt for users where they can choose to import or export an HTML file containing webpage bookmarks */
"bookmarks.importExport.title" = "Importujte súbor HTML so záložkami z iného prehliadača alebo exportujte svoje existujúce záložky.";

/* No comment provided by engineer. */
"bucket: %@" = "vedro: %@";

/* Title for a section containing only items from past month */
"date.range.past-month" = "Minulý mesiac";

/* Title for a section containing only items from past week */
"date.range.past-week" = "Minulý týždeň";

/* Title for a section containing only items from today */
"date.range.today" = "Dnes";

/* Title for a section containing only items from yesterday */
"date.range.yesterday" = "Včera";

/* Button title accepting to enable feature to automatically manage cookie popups */
"dax.cookie-consent.button.accept" = "Správa kontextových okien súborov cookie";

/* Button title rejecting to enable feature to automatically manage cookie popups */
"dax.cookie-consent.button.reject" = "Nie, ďakujem";

/* First part of text displayed on Dax dialog for enabling Autoconsent for Cookie Management feature */
"dax.cookie-consent.first" = "Zdá sa, že táto stránka má kontextové okno týkajúce sa súhlasu so súbormi cookie👇";

/* Second part of text displayed on Dax dialog for enabling Autoconsent for Cookie Management feature */
"dax.cookie-consent.second" = "Chceš, aby som to riešil za teba? Môžem sa pokúsiť minimalizovať súbory cookie, maximalizovať ochranu súkromia a skryť kontextové okná, ako sú tieto.";

/* No comment provided by engineer. */
"dax.hide.button" = "Navždy skryť tipy";

/* No comment provided by engineer. */
"dax.hide.cancel" = "Zrušiť";

/* Subtitle in Hide Dax dialog */
"dax.hide.message" = "Je ich len niekoľko, snažili sme sa, aby mali informatívny charakter.";

/* Title in Hide Dax dialog */
"dax.hide.title" = "Skryť zostávajúce tipy?";

/* No comment provided by engineer. */
"dax.onboarding.browsing.after.search" = "Vyhľadávania v službe DuckDuckGo sú anonymné. Vždy. 🙌";

/* No comment provided by engineer. */
"dax.onboarding.browsing.after.search.cta" = "Uf!";

/* First parameter is a count of additional trackers, second and third are names of the tracker networks (strings) */
"dax.onboarding.browsing.multiple.trackers" = "dax.onboarding.browsing.multiple.trackers";

/* No comment provided by engineer. */
"dax.onboarding.browsing.multiple.trackers.cta" = "Ruku na to!";

/* Parameter is domain name (string) */
"dax.onboarding.browsing.one.tracker" = "Služba *%1$@* sa vás tu pokúsila sledovať.\n\nBola zablokovaná!\n\n☝️ Môžete skontrolovať lištu s adresou a zistiť, kto sa vás snaží sledovať, keď navštívite novú webovú stránku.️";

/* No comment provided by engineer. */
"dax.onboarding.browsing.one.tracker.cta" = "Ruku na to!";

/* First paramter is a string - network name, 2nd parameter is a string - domain name */
"dax.onboarding.browsing.site.is.major.tracker" = "Hlavu hore! Nemôžem zabrániť službe %1$@ v tom, aby videla vašu aktivitu na %2$@.\n\nPrehliadajte so mnou a môžem obmedziť to, čo o vás služba %1$@ celkovo vie, zablokovaním jej sledovacích zariadení na mnohých ďalších stránkach.";

/* No comment provided by engineer. */
"dax.onboarding.browsing.site.is.major.tracker.cta" = "Rozumiem";

/* Parameters are domain names (strings) */
"dax.onboarding.browsing.site.owned.by.major.tracker" = "Hlavu hore! Pretože %2$@ vlastní %1$@, nemôžem im zabrániť v tom, aby tu videli vašu aktivitu.\n\nPrehliadajte so mnou a môžem obmedziť to, čo o vás %2$@ celkovo vie, zablokovaním ich sledovacích zariadení na mnohých ďalších stránkach.";

/* Got It */
"dax.onboarding.browsing.site.owned.by.major.tracker.cta" = "Rozumiem";

/* No comment provided by engineer. */
"dax.onboarding.browsing.without.trackers" = "Počas toho, ako budete ťukať a posúvať, zablokujem nepríjemné sledovacie zariadenia.\n\nNeprestávajte - pokračujte v prehľadávaní!";

/* No comment provided by engineer. */
"dax.onboarding.browsing.without.trackers.cta" = "Rozumiem";

/* Encourage user to try clearing data with the fire button */
"dax.onboarding.fire.button" = "Vo vašom prehliadači sa môžu zhromažďovať osobné údaje. Fuj. Pomocou tlačidla na vymazanie ich môžete všetky odstrániť. Vyskúšajte to! 👇";

/* Cancel action */
"dax.onboarding.fire.button.cancelAction" = "Zrušiť";

/* Encourage user to try clearing data with the fire button */
"dax.onboarding.fire.button.confirmAction" = "Zatvoriť karty a vymazať údaje";

/* Encourage user to add favorite site using the browsing menu. */
"dax.onboarding.home.add.favorite" = "Navštívte svoje obľúbené stránky bleskurýchlo!\n\nPrejdite na stránku, ktorá sa vám páči. Potom kliknite na ikonu „⋯“ a vyberte možnosť *Pridať k obľúbeným*.";

/* Accessible version of dax.onboarding.home.add.favorite */
"dax.onboarding.home.add.favorite.accessible" = "Navštívte svoje obľúbené stránky bleskurýchlo! Navštívte jednu z vašich obľúbených stránok. Potom kliknite na tlačidlo otvorenej ponuky a vyberte možnosť Pridať k obľúbeným.";

/* No comment provided by engineer. */
"dax.onboarding.home.initial" = "Nabudúce skúste navštíviť jednu z vašich obľúbených webových stránok!\n\nZablokujem sledovacie zariadenia, ktoré by vás mohli špehovať. Ak to bude možné, dokážem tiež zlepšiť zabezpečenie vášho pripojenia. 🔒";

/* ad = advertisment */
"dax.onboarding.home.subsequent" = "Máte to!\n\nPamätajte: zakaždým, keď surfujete na webe v našej aplikácii, príšerným reklamám pristrihávate krídla. 👍";

/* No comment provided by engineer. */
"dax.onboarding.message" = "Internet môže byť dosť nevyspytateľný.\n\nNemajte žiadne obavy! Súkromné vyhľadávanie a prehliadanie je jednoduchšie, ako si myslíte.";

/* No comment provided by engineer. */
"Debug" = "Debug";

/* GPC Setting state */
"donotsell.disabled" = "Zakázané";

/* No comment provided by engineer. */
"donotsell.disclaimer.learnmore" = "Zistite viac";

/* GPC Setting state */
"donotsell.enabled" = "Zapnuté";

/* No comment provided by engineer. */
"donotsell.info.headertext" = "DuckDuckGo automaticky blokuje množstvo trackerov. Vďaka Globálnej kontrole súkromia (GPC) môžete tiež požiadať partnerské webové lokality o obmedzenie predaja alebo zdieľania vašich osobných údajov s inými spoločnosťami.";

/* Alert action for starting a file dowload */
"downloads.alert.action.save-to-downloads" = "Uložiť do stiahnutých";

/* Cancel download action for alert when trying to cancel the file download */
"downloads.cancel-download.alert.cancel" = "Zrušiť";

/* Message for alert when trying to cancel the file download */
"downloads.cancel-download.alert.message" = "Naozaj chcete zrušiť toto sťahovanie?";

/* Resume download action for alert when trying to cancel the file download */
"downloads.cancel-download.alert.resume" = "Obnoviť";

/* Title for alert when trying to cancel the file download */
"downloads.cancel-download.alert.title" = "Zrušiť sťahovanie?";

/* Button for deleting all items on downloads list */
"downloads.downloads-list.delete-all" = "Odstrániť všetko";

/* Empty downloads list placholder */
"downloads.downloads-list.empty" = "Zatiaľ žiadne stiahnuté súbory";

/* Label displaying file download progress. Both parameters are formatted data size measurements e.g. 5MB. First parameter is data size currently downloaded. Second parameter is total expected data size of the file. */
"downloads.downloads-list.row.downloading" = "Sťahuje sa: %1$@/%2$@";

/* Label displaying file download progress. The parameter is formatted data size measurements currently downloaded e.g. 5MB. */
"downloads.downloads-list.row.downloadingUnknownTotalSize" = "Sťahuje sa %@";

/* Downloads list screen title */
"downloads.downloads-list.title" = "Stiahnuté";

/* Additional alert message shown when there are active downloads when using the fire button */
"downloads.fire-button.alert.message" = "Zrušia sa aj prebiehajúce sťahovania";

/* Message confirming that all files on the downloads list have been deleted */
"downloads.message.all-files-deleted" = "Všetky súbory sa odstránili";

/* Message confirming that the download process has completed. Parameter is downloaded file's filename */
"downloads.message.download-complete" = "%@ – sťahovanie dokončené";

/* Message confirming the file was deleted. Parameter is file's filename */
"downloads.message.download-deleted" = "%@ – odstránené";

/* Message informing that the download has failed due to connection issues */
"downloads.message.download-failed" = "Sťahovanie zlyhalo. Skontrolujte internetové pripojenie.";

/* Message confirming that the download process has started. Parameter is downloaded file's filename */
"downloads.message.download-started" = "%@ – začalo sa sťahovanie";

/* No comment provided by engineer. */
"Duck Address" = "Duck Address";

/* Email protection service offered by DuckDuckGo */
"email-protection" = "Ochrana e-mailu";

/* Cancel option for the email alias alert */
"email.aliasAlert.decline" = "Zrušiť";

/* Option for generating a private email address */
"email.aliasAlert.generatePrivateAddress" = "Generovať súkromnú adresu Duck";

/* Option for generating a private email address */
"email.aliasAlert.prompt.generatePrivateAddress" = "Generovať súkromnú adresu Duck";

/* Subtitle for generating a private email address */
"email.aliasAlert.prompt.generatePrivateAddress.subtitle" = "Blokujte sledovače e-mailov a skryte adresu";

/* Title for the email alias selection prompt */
"email.aliasAlert.prompt.title" = "Vyberte e-mailovú adresu";

/* Subtitle for choosing primary user email address */
"email.aliasAlert.prompt.useUserAddress.subtitle" = "Blokuje e-mailové sledovače";

/* Title for the email alias selection alert */
"email.aliasAlert.title" = "Blokujte e-mailové sledovače (trackery) s adresou Duck";

/* Parameter is an email address (string) */
"email.aliasAlert.useUserAddress" = "Použite %@";

/* Title for the email copy browsing menu alert */
"email.browsingMenu.alert" = "Nová adresa bola skopírovaná do schránky";

/* Email option title in the browsing menu */
"email.browsingMenu.useNewDuckAddress" = "Generovať súkromnú adresu Duck";

/* Signed in state for the email feature */
"email.settings.enabled" = "Zapnuté";

/* Footer text for the email feature */
"email.settings.footer" = "Odstránením e-mailovej ochrany z tohto zariadenia stratíte pri prezeraní webu možnosť dopĺňania svojej osobnej adresy Duck alebo novej vygenerovanej súkromnej adresy Duck do polí pre e-mail.\n\nAk chcete úplne odstrániť svoje adresy Duck alebo ak máte akékoľvek otázky či pripomienky, obráťte sa na nás na adrese support@duck.com.";

/* Signed out state for the email feature */
"email.settings.off" = "Vypnuté";

/* Subtitle for the email settings cell */
"email.settings.subtitle" = "Zablokujte nástroje na sledovanie e‑mailov a skryte vašu adresu";

/* Option to continue the Email Protection signup */
"email.signup-prompt.alert.continue" = "Pokračovať v nastavovaní";

/* Option to exit the Email Protection signup */
"email.signup-prompt.alert.exit" = "Odísť z nastavení";

/* Title for exiting the Email Protection signup early alert */
"email.signup-prompt.alert.title" = "Ak teraz skončíte, vaša Duck Address sa neuloží!";

/* Button title choosing not to sign up for email protection and not to be prompted again */
"email.signup-prompt.do-not-signup-button.cta" = "Nabudúce už nezobrazovať";

/* Button title choosing to sign up for email protection */
"email.signup-prompt.signup-button.cta" = "Ochrana môjho e-mailu";

/* Subtitle for prompt to sign up for email protection */
"email.signup-prompt.subtitle" = "Vytvorte si náhodnú jedinečnú adresu, ktorá odstráni aj skryté sledovacie prvky a prepošle e-maily do vašej schránky.";

/* Title for prompt to sign up for email protection */
"email.signup-prompt.title" = "Skryte svoj e-mail\na blokujte sledovače";

/* Empty list state placholder */
"empty.bookmarks" = "Zatiaľ neboli pridané žiadne záložky";

/* Empty search placeholder on bookmarks search */
"empty.search" = "Nenašli sa žiadne zhody";

/* No comment provided by engineer. */
"Error" = "Chyba";

/* Button title to Sign In */
"error.email-protection-sign-in.action" = "Prihlásiť sa";

/* Alert message */
"error.email-protection-sign-in.body" = "Pre opätovné povolenie funkcii ochrany e-mailu v tomto prehliadači sa prihláste ešte raz, prosím.";

/* Alert title */
"error.email-protection-sign-in.title" = "Chyba ochrany e-mailu";

/* Button title to open device settings */
"error.insufficient-disk-space.action" = "Otvoriť nastavenia";

/* Alert message */
"error.insufficient-disk-space.body" = "Zdá sa, že vo vašom zariadení sa minul úložný priestor. Ak chcete pokračovať, uvoľnite miesto, prosím.";

/* Alert title */
"error.insufficient-disk-space.title" = "Nedostatočný úložný priestor";

/* Button title that is shutting down the app */
"error.preemptive-crash.action" = "Zatvoriť aplikáciu";

/* Alert message */
"error.preemptive-crash.body" = "Zdá sa, že aplikácia má problém a je potrebné ju zavrieť. Na pokračovanie ju opäť otvorte.";

/* Alert title */
"error.preemptive-crash.title" = "Zistený problém s aplikáciou";

/* Generic error message on a dialog for when the cause is not known. */
"error.unknown.try.again" = "An unknown error has occurred";

/* No comment provided by engineer. */
"favorite" = "Obľúbené položky";

/* No comment provided by engineer. */
"favorite.menu.edit" = "Upraviť";

/* No comment provided by engineer. */
"favorite.menu.remove" = "Odstrániť";

/* Display Mode for favorites */
"favorites.settings.all-devices" = "Obľúbené položky zo všetkých zariadení";

/* Footer of the favorites settings table */
"favorites.settings.footer" = "Vyberte, ktoré obľúbené položky sa majú zobraziť na novej karte na základe ich zdroja.";

/* Header of the favorites settings table */
"favorites.settings.header" = "Nastavenia zobrazenia";

/* Display Mode for favorites */
"favorites.settings.mobile-only" = "Iba obľúbené mobilné položky";

/* No comment provided by engineer. */
"feedback.browserFeatures.ads" = "Blokovanie reklám a automaticky otváraných okien";

/* No comment provided by engineer. */
"feedback.browserFeatures.bookmarks" = "Tvorba a správa záložiek";

/* No comment provided by engineer. */
"feedback.browserFeatures.caption" = "Ktorú funkciu prehliadania môžeme pridať alebo zdokonaliť?";

/* No comment provided by engineer. */
"feedback.browserFeatures.description" = "Problémy s funkciami prehliadača";

/* No comment provided by engineer. */
"feedback.browserFeatures.entry" = "Funkcie prehliadača chýbajú alebo sú mätúce";

/* No comment provided by engineer. */
"feedback.browserFeatures.images" = "Interakcia s obrázkami";

/* No comment provided by engineer. */
"feedback.browserFeatures.navigation" = "Prejsť ďalej, späť a/alebo obnoviť";

/* No comment provided by engineer. */
"feedback.browserFeatures.other" = "Nič z uvedeného";

/* No comment provided by engineer. */
"feedback.browserFeatures.tabs" = "Tvorba a správa kariet";

/* No comment provided by engineer. */
"feedback.browserFeatures.videos" = "Pozeranie videí";

/* No comment provided by engineer. */
"feedback.customization.bookmarks" = "Zobrazovanie záložiek";

/* No comment provided by engineer. */
"feedback.customization.caption" = "Ktorú možnosť prispôsobenia na mieru môžeme pridať alebo zdokonaliť?";

/* No comment provided by engineer. */
"feedback.customization.description" = "Problémy s prispôsobením na mieru";

/* No comment provided by engineer. */
"feedback.customization.entry" = "Málo spôsobov, ako si upraviť aplikáciu";

/* No comment provided by engineer. */
"feedback.customization.homeScreen" = "Konfigurácia domovskej obrazovky";

/* No comment provided by engineer. */
"feedback.customization.other" = "Nič z uvedeného";

/* No comment provided by engineer. */
"feedback.customization.tabs" = "Zobrazovanie kariet";

/* No comment provided by engineer. */
"feedback.customization.ui" = "Vzhľad aplikácie";

/* No comment provided by engineer. */
"feedback.customization.whatIsCleared" = "Ktoré údaje sa vymažú";

/* No comment provided by engineer. */
"feedback.customization.whenIsCleared" = "Kedy sa údaje vymažú";

/* No comment provided by engineer. */
"feedback.ddgSearch.autocomplete" = "Lepšie automatické dopĺňanie";

/* No comment provided by engineer. */
"feedback.ddgSearch.caption" = "Ktorú funkciu vyhľadávania môžeme pridať alebo zlepšiť?";

/* No comment provided by engineer. */
"feedback.ddgSearch.description" = "Problémy s vyhľadávaním DuckDuckGo";

/* No comment provided by engineer. */
"feedback.ddgSearch.entry" = "Vyhľadávanie DuckDuckGo nie je dosť dobré";

/* No comment provided by engineer. */
"feedback.ddgSearch.languageOrRegion" = "Vyhľadávanie v konkrétnom jazyku alebo geografickej oblasti";

/* No comment provided by engineer. */
"feedback.ddgSearch.layout" = "Rozloženie by sa malo viac podobať na Google";

/* No comment provided by engineer. */
"feedback.ddgSearch.loadTime" = "Rýchlejšie načítavanie";

/* No comment provided by engineer. */
"feedback.ddgSearch.other" = "Nič z uvedeného";

/* No comment provided by engineer. */
"feedback.ddgSearch.technical" = "Programovanie/technické vyhľadávanie";

/* No comment provided by engineer. */
"feedback.form.caption" = "Povedzte nám, čo sa dá zlepšiť.";

/* Confirmation button */
"feedback.form.submit" = "Potvrdiť";

/* No comment provided by engineer. */
"feedback.negative.form.genericPlaceholder" = "Buďte čo najkonkrétnejší";

/* No comment provided by engineer. */
"feedback.negative.form.placeholder" = "Chceli by ste zahrnúť nejaké špecifiká?";

/* No comment provided by engineer. */
"feedback.negative.header" = "Mrzí nás to";

/* No comment provided by engineer. */
"feedback.negative.supplementary" = "Čo vás najviac frustruje?";

/* No comment provided by engineer. */
"feedback.other.description" = "Iné problémy";

/* No comment provided by engineer. */
"feedback.other.entry" = "Nič z uvedeného";

/* No comment provided by engineer. */
"feedback.performance.caption" = "Na aký problém ste natrafili?";

/* No comment provided by engineer. */
"feedback.performance.crashes" = "Aplikácia zlyháva alebo mrzne";

/* No comment provided by engineer. */
"feedback.performance.description" = "Problémy s výkonnosťou";

/* No comment provided by engineer. */
"feedback.performance.entry" = "Aplikácia je pomalá, chybná alebo zlyháva";

/* No comment provided by engineer. */
"feedback.performance.other" = "Nič z uvedeného";

/* No comment provided by engineer. */
"feedback.performance.playback" = "Chyby prehrávania videa alebo médií";

/* No comment provided by engineer. */
"feedback.performance.slowLoading" = "Pomalé načítavanie webových stránok alebo výsledkov vyhľadávania";

/* Header above input field */
"feedback.positive.form.header" = "Povedzte nám viac detailov";

/* No comment provided by engineer. */
"feedback.positive.form.placeholder" = "Čo sa vám páčilo?";

/* No comment provided by engineer. */
"feedback.positive.form.supplementary" = "Chceli by ste tímu povedať podrobnosti?";

/* No comment provided by engineer. */
"feedback.positive.header" = "Tešíme sa z toho!";

/* No comment provided by engineer. */
"feedback.positive.noThanks" = "Nie, vďaka! Skončil/skončila som";

/* Button encouraging uses to share details aboout their feedback */
"feedback.positive.submit" = "Povedzte nám viac detailov";

/* No comment provided by engineer. */
"feedback.start.footer" = "Anonymná spätná väzba je pre nás dôležitá.";

/* No comment provided by engineer. */
"feedback.start.header" = "Začnime!";

/* No comment provided by engineer. */
"feedback.start.supplementary" = "Kam by ste zaradili svoju spätnú väzbu?";

/* No comment provided by engineer. */
"feedback.submitted.confirmation" = "Ďakujeme! Spätná väzba bola odoslaná";

/* No comment provided by engineer. */
"feedback.websiteLoading.description" = "Problémy s načítavaním webových stránok";

/* No comment provided by engineer. */
"feedback.websiteLoading.entry" = "Webové stránky sa určite nenačítavajú správne";

/* No comment provided by engineer. */
"feedback.websiteLoading.form.placeholder" = "Aký obsah je ovplyvnený?";

/* No comment provided by engineer. */
"feedback.websiteLoading.form.supplementary" = "Kde ste si všimli tieto problémy?";

/* No comment provided by engineer. */
"feedback.websiteLoading.form.urlPlaceholder" = "Ktorá webová stránka má problémy?";

/* Used to indicate number of entries found and position of the currently viewed one: e.g. 1 of 10 */
"findinpage.count" = "%1$d z %2$d";

/* No comment provided by engineer. */
"findinpage.title" = "Hľadať na stránke";

/* No comment provided by engineer. */
"fireButtonAnimation.airstream.name" = "Prúd vzduchu";

/* No comment provided by engineer. */
"fireButtonAnimation.fireRising.name" = "Peklo";

/* No comment provided by engineer. */
"fireButtonAnimation.none.name" = "Žiadne";

/* No comment provided by engineer. */
"fireButtonAnimation.waterSwirl.name" = "Vodný vír";

/* No comment provided by engineer. */
"home.row.onboarding.header" = "Pridajte DuckDuckGo na svoju domovskú obrazovku!";

/* No comment provided by engineer. */
"home.row.reminder.message" = "Pridajte si vyhľadávač DuckDuckGo do svojho doku a zjednodušte si k nemu prístup!";

/* Home is this context is the bottom home row (dock) */
"home.row.reminder.title" = "Presmerujte DuckDuckGo na domovskú obrazovku";

/* This describes empty tab */
"homeTab.searchAndFavorites" = "Vyhľadajte alebo zadajte adresu";

/* Home tab title */
"homeTab.title" = "Domov";

/* OK title for invite screen alert dismissal button */
"invite.alert.ok.button" = "OK";

/* Continue button on an invite dialog */
"invite.dialog.continue.button" = "Continue";

/* Get Started button on an invite dialog */
"invite.dialog.get.started.button" = "Get Started";

/* Message to show after user enters an unrecognized invite code */
"invite.dialog.unrecognized.code.message" = "We didn’t recognize this Invite Code.";

/* No comment provided by engineer. */
"keyCommandAddBookmark" = "Pridať záložku";

/* No comment provided by engineer. */
"keyCommandAddFavorite" = "Pridať do obľúbených položiek";

/* No comment provided by engineer. */
"keyCommandBrowserBack" = "Prehliadajte dozadu";

/* No comment provided by engineer. */
"keyCommandBrowserForward" = "Prehliadajte dopredu";

/* No comment provided by engineer. */
"keyCommandClose" = "Zatvoriť";

/* No comment provided by engineer. */
"keyCommandCloseTab" = "Zatvoriť karta";

/* No comment provided by engineer. */
"keyCommandFind" = "Hľadať na stránke";

/* No comment provided by engineer. */
"keyCommandFindNext" = "Hľadať ďalšie";

/* No comment provided by engineer. */
"keyCommandFindPrevious" = "Hľadať predchádzajúce";

/* No comment provided by engineer. */
"keyCommandFire" = "Vymazať všetky karty a údaje";

/* No comment provided by engineer. */
"keyCommandLocation" = "Vyhľadajte alebo zadajte adresu";

/* No comment provided by engineer. */
"keyCommandNewTab" = "Nová karta";

/* No comment provided by engineer. */
"keyCommandNextTab" = "Ďalšia karta";

/* No comment provided by engineer. */
"keyCommandOpenInNewBackgroundTab" = "Otvoriť odkaz na pozadí";

/* No comment provided by engineer. */
"keyCommandOpenInNewTab" = "Otvorte odkaz v novej karte";

/* No comment provided by engineer. */
"keyCommandPreviousTab" = "Predchádzajúca karta";

/* No comment provided by engineer. */
"keyCommandPrint" = "Vytlačiť";

/* No comment provided by engineer. */
"keyCommandReload" = "Znovu načítať";

/* No comment provided by engineer. */
"keyCommandSelect" = "Vybrať";

/* No comment provided by engineer. */
"keyCommandShowAllTabs" = "Zobraziť všetky karty";

/* Please preserve newline character */
"launchscreenWelcomeMessage" = "Vitajte v\nprehliadači DuckDuckGo!";

/* No comment provided by engineer. */
"LOREM IPSUM" = "LOREM IPSUM";

/* Summary text for the macOS browser waitlist */
"mac-browser.waitlist.summary" = "DuckDuckGo pre Mac má rýchlosť, ktorú potrebujete, funkcie prehliadania, ktoré očakávate, a obsahuje naše prvotriedne privacy essentials.";

/* Title for the macOS waitlist notification */
"mac-waitlist.available.notification.title" = "DuckDuckGo pre Mac je pripravený!";

/* Title for the copy action */
"mac-waitlist.copy" = "Kopírovať";

/* Description text above the Share Link button */
"mac-waitlist.join-waitlist-screen.on-your-computer-go-to" = "V počítači so systémom Windows prejdite na:";

/* Description text above the Share Link button */
"mac-waitlist.join-waitlist-screen.on-your-mac-go-to" = "V počítači Mac prejdite na:";

/* Title for the Share Link button */
"mac-waitlist.join-waitlist-screen.share-link" = "Zdieľať odkaz";

/* Title for the Join Waitlist screen */
"mac-waitlist.join-waitlist-screen.try-duckduckgo-for-mac" = "Vyskúšajte DuckDuckGo pre Mac!";

/* Disclaimer for the Join Waitlist screen */
"mac-waitlist.join-waitlist-screen.windows" = "Verzia pre Windows bude k dispozícii čoskoro!";

/* Title for the macOS waitlist button redirecting to Windows waitlist */
"mac-waitlist.join-waitlist-screen.windows-waitlist" = "Hľadáte verziu pre systém Windows?";

/* Title for the settings subtitle */
"mac-waitlist.settings.browse-privately" = "Prezerajte súkromne stránky s našou aplikáciou pre Mac";

/* Message used when sharing to iMessage */
"mac-waitlist.share-sheet.message" = "Ste pripravení začať so súkromným prehliadaním v Mac-u?\n\nNa stiahnutie navštívte túto adresu URL vo svojom Mac-u:\nhttps://duckduckgo.com/mac";

/* Title for the share sheet entry */
"mac-waitlist.share-sheet.title" = "DuckDuckGo pre Mac";

/* Title for the Mac Waitlist feature */
"mac-waitlist.title" = "Aplikácia DuckDuckGo pre Mac";

/* No comment provided by engineer. */
"menu.button.hint" = "Ponuka prehliadania";

/* Title for back button in navigation bar */
"navbar.back-button.title" = "Späť";

/* Title for next button in navigation bar to progress forward */
"navbar.next-button.title" = "Ďalšie";

/* Finish editing bookmarks button */
"navigation.title.done" = "Hotovo";

/* Edit button */
"navigation.title.edit" = "Upraviť";

/* String indicating NetP is connected when viewed from the settings screen */
"netP.cell.connected" = "Connected";

/* String indicating NetP is disconnected when viewed from the settings screen */
"netP.cell.disconnected" = "Not connected";

/* Title for the Network Protection feature */
"netP.title" = "Network Protection";

/* Privacy Policy title for Network Protection */
"network-protection.privacy-policy.title" = "Zásady ochrany súkromia";

/* Title text for the Network Protection terms and conditions accept button */
<<<<<<< HEAD
"network-protection.waitlist.agree-and-continue" = "Agree and Continue";

/* Availability disclaimer for Network Protection join waitlist screen */
"network-protection.waitlist.availability-disclaimer" = "Network Protection is free to use during early access.";

/* Agree and Continue button for Network Protection join waitlist screen */
"network-protection.waitlist.button.agree-and-continue" = "Agree and Continue";

/* Enable Notifications button for Network Protection joined waitlist screen */
"network-protection.waitlist.button.enable-notifications" = "Enable Notifications";
=======
"network-protection.waitlist.agree-and-continue" = "Súhlasiť a pokračovať";

/* Availability disclaimer for Network Protection join waitlist screen */
"network-protection.waitlist.availability-disclaimer" = "Počas skorého prístupu je použitie ochrany siete bezplatné.";

/* Agree and Continue button for Network Protection join waitlist screen */
"network-protection.waitlist.button.agree-and-continue" = "Súhlasiť a pokračovať";

/* Enable Notifications button for Network Protection joined waitlist screen */
"network-protection.waitlist.button.enable-notifications" = "Povoliť oznámenia";
>>>>>>> 95e64073

/* Button title for users who already have an invite code */
"network-protection.waitlist.button.existing-invite-code" = "Mám pozývací kód";

/* Join Waitlist button for Network Protection join waitlist screen */
<<<<<<< HEAD
"network-protection.waitlist.button.join-waitlist" = "Join the Waitlist";
=======
"network-protection.waitlist.button.join-waitlist" = "Pridajte sa na zoznam čakateľov";
>>>>>>> 95e64073

/* Button title text for the Network Protection waitlist confirmation prompt */
"network-protection.waitlist.get-started" = "Začnite";

/* Subtitle for section 1 of the Network Protection invited screen */
<<<<<<< HEAD
"network-protection.waitlist.invited.section-1.subtitle" = "Encrypt online traffic across your browsers and apps.";

/* Title for section 1 of the Network Protection invited screen */
"network-protection.waitlist.invited.section-1.title" = "Full-device coverage";

/* Subtitle for section 2 of the Network Protection invited screen */
"network-protection.waitlist.invited.section-2.subtitle" = "No need for a separate app. Connect in one click and see your connection status at a glance.";

/* Title for section 2 of the Network Protection invited screen */
"network-protection.waitlist.invited.section-2.title" = "Fast, reliable, and easy to use";

/* Subtitle for section 3 of the Network Protection invited screen */
"network-protection.waitlist.invited.section-3.subtitle" = "We do not log or save any data that can connect you to your online activity.";

/* Title for section 3 of the Network Protection invited screen */
"network-protection.waitlist.invited.section-3.title" = "Strict no-logging policy";

/* Subtitle for Network Protection invited screen */
"network-protection.waitlist.invited.subtitle" = "Get an extra layer of protection online with the VPN built for speed and simplicity. Encrypt your internet connection across your entire device and hide your location and IP address from sites you visit.";

/* Title for Network Protection invited screen */
"network-protection.waitlist.invited.title" = "You’re invited to try\nNetwork Protection early access!";

/* First subtitle for Network Protection join waitlist screen */
"network-protection.waitlist.join.subtitle.1" = "Secure your connection anytime, anywhere with Network Protection, the VPN from DuckDuckGo.";

/* Second subtitle for Network Protection join waitlist screen */
"network-protection.waitlist.join.subtitle.2" = "Join the waitlist, and we’ll notify you when it’s your turn.";

/* Title for Network Protection join waitlist screen */
"network-protection.waitlist.join.title" = "Network Protection Early Access";
=======
"network-protection.waitlist.invited.section-1.subtitle" = "Šifrujte online prenos vo svojich prehliadačoch a aplikáciách.";

/* Title for section 1 of the Network Protection invited screen */
"network-protection.waitlist.invited.section-1.title" = "Pokrytie celého zariadenia";

/* Subtitle for section 2 of the Network Protection invited screen */
"network-protection.waitlist.invited.section-2.subtitle" = "Nie je potrebná samostatná aplikácia. Pripojte sa jedným kliknutím a s prehľadom sledujte stav svojho pripojenia.";

/* Title for section 2 of the Network Protection invited screen */
"network-protection.waitlist.invited.section-2.title" = "Rýchle, spoľahlivé a jednoduché na používanie";

/* Subtitle for section 3 of the Network Protection invited screen */
"network-protection.waitlist.invited.section-3.subtitle" = "Nezaznamenávame ani neukladáme žiadne údaje, ktoré by vás mohli spojiť s vašou online aktivitou.";

/* Title for section 3 of the Network Protection invited screen */
"network-protection.waitlist.invited.section-3.title" = "Prísna politika zákazu protokolovania";

/* Subtitle for Network Protection invited screen */
"network-protection.waitlist.invited.subtitle" = "Získajte ďalšiu úroveň ochrany online vďaka sieti VPN vytvorenej pre rýchlosť a jednoduchosť. Šifrujte svoje internetové pripojenie v celom zariadení a skryte svoju polohu a IP adresu pred navštívenými stránkami.";

/* Title for Network Protection invited screen */
"network-protection.waitlist.invited.title" = "Pozývame vás, aby ste vyskúšali prednostný prístup k\n Ochrane siete!";

/* First subtitle for Network Protection join waitlist screen */
"network-protection.waitlist.join.subtitle.1" = "Zabezpečte si pripojenie kedykoľvek a kdekoľvek pomocou Ochrany siete, VPN od DuckDuckGo.";

/* Second subtitle for Network Protection join waitlist screen */
"network-protection.waitlist.join.subtitle.2" = "Pridajte sa na zoznam čakateľov a my vás upozorníme, keď na vás príde rad.";
>>>>>>> 95e64073

/* Title for Network Protection joined waitlist screen */
"network-protection.waitlist.joined.title" = "Ste na zozname čakateľov!";

/* Subtitle 1 for Network Protection joined waitlist screen when notifications are enabled */
<<<<<<< HEAD
"network-protection.waitlist.joined.with-notifications.subtitle.1" = "New invites are sent every few days, on a first come, first served basis.";

/* Subtitle 2 for Network Protection joined waitlist screen when notifications are enabled */
"network-protection.waitlist.joined.with-notifications.subtitle.2" = "We’ll notify you when your invite is ready.";

/* Body text for the alert to enable notifications */
"network-protection.waitlist.notification-alert.description" = "We’ll send you a notification when your invite to test Network Protection is ready.";

/* Subtitle for the alert to confirm enabling notifications */
"network-protection.waitlist.notification-prompt-description" = "Get a notification when your copy of Network Protection early access is ready.";

/* Title for the alert to confirm enabling notifications */
"network-protection.waitlist.notification-prompt-title" = "Know the instant you're invited";
=======
"network-protection.waitlist.joined.with-notifications.subtitle.1" = "Nové pozvánky sa posielajú podľa poradia každých niekoľko dní.";

/* Subtitle 2 for Network Protection joined waitlist screen when notifications are enabled */
"network-protection.waitlist.joined.with-notifications.subtitle.2" = "Keď bude vaša pozvánka pripravená, upozorníme vás.";

/* Body text for the alert to enable notifications */
"network-protection.waitlist.notification-alert.description" = "Keď bude vaša pozvánka na testovanie Ochrany siete pripravená, pošleme vám upozornenie.";

/* Subtitle for the alert to confirm enabling notifications */
"network-protection.waitlist.notification-prompt-description" = "Získajte upozornenie, keď bude pripravená vaša kópia aplikácie prednostného prístupu k Ochrane siete.";

/* Title for the alert to confirm enabling notifications */
"network-protection.waitlist.notification-prompt-title" = "Zistite, kedy ste boli pozvaný/-á";
>>>>>>> 95e64073

/* Title for Network Protection waitlist notification */
"network-protection.waitlist.notification.text" = "Otvorte svoju pozvánku";

/* Title for Network Protection waitlist notification */
<<<<<<< HEAD
"network-protection.waitlist.notification.title" = "Network Protection is ready!";

/* Subtitle text for the Network Protection settings row */
"network-protection.waitlist.settings-subtitle.joined-and-invited" = "Your invite is ready!";
=======
"network-protection.waitlist.notification.title" = "Ochrana siete je pripravená!";

/* Subtitle text for the Network Protection settings row */
"network-protection.waitlist.settings-subtitle.joined-and-invited" = "Vaša pozvánka je pripravená!";
>>>>>>> 95e64073

/* Subtitle text for the Network Protection settings row */
"network-protection.waitlist.settings-subtitle.joined-but-not-invited" = "Ste na zozname čakateľov!";

/* Subtitle text for the Network Protection settings row */
"network-protection.waitlist.settings-subtitle.waitlist-not-joined" = "Pridajte sa do súkromného zoznamu čakateľov";

/* Message for the network protection invite dialog */
"network.protection.invite.dialog.message" = "Enter your invite code to get started.";

/* Title for the network protection invite screen */
<<<<<<< HEAD
"network.protection.invite.dialog.title" = "You’re invited to try Network Protection";
=======
"network.protection.invite.dialog.title" = "Pozývame vás vyskúšať Ochranu siete";
>>>>>>> 95e64073

/* Prompt for the network protection invite code text field */
"network.protection.invite.field.prompt" = "Invite Code";

/* Message for the network protection invite success view */
"network.protection.invite.success.message" = "Hide your location from websites and conceal your online activity from Internet providers and others on your network.";

/* Title for the network protection invite success view */
"network.protection.invite.success.title" = "Success! You’re in.";

/* Title text for an iOS quick action that opens VPN settings */
"network.protection.quick-action.open-vpn" = "Otvoriť VPN sieť";

/* The label for when NetP VPN is connected plus the length of time connected as a formatter HH:MM:SS string */
"network.protection.status.connected.format" = "Connected - %@";

/* The label for the NetP VPN when connecting */
"network.protection.status.connecting" = "Connecting...";

/* The label for the NetP VPN when disconnected */
"network.protection.status.disconnected" = "Not connected";

/* The label for the NetP VPN when disconnecting */
"network.protection.status.disconnecting" = "Disconnecting...";

/* Message label text for the netP status view */
"network.protection.status.header.message" = "DuckDuckGo's VPN secures all of your device's Internet traffic anytime, anywhere.";

/* Header title label text for the status view when netP is disconnected */
"network.protection.status.header.title.off" = "Network Protection is Off";

/* Header title label text for the status view when netP is connected */
"network.protection.status.header.title.on" = "Network Protection is On";

/* The status view 'Share Feedback' button which is shown inline on the status view after the temporary free use footer text */
"network.protection.status.menu.share.feedback" = "Share Feedback";

/* Connection details label shown in NetworkProtection's status view. */
"network.protection.status.view.connection.details" = "Connection Details";

/* Generic connection failed error message shown in NetworkProtection's status view. */
"network.protection.status.view.error.connection.failed.message" = "Please try again later.";

/* Generic connection failed error title shown in NetworkProtection's status view. */
"network.protection.status.view.error.connection.failed.title" = "Failed to Connect.";

/* IP Address label shown in NetworkProtection's status view. */
"network.protection.status.view.ip.address" = "IP Address";

/* Location label shown in NetworkProtection's status view. */
"network.protection.status.view.location" = "Location";

/* Label shown on the title of the settings section in NetworkProtection's status view. */
"network.protection.status.view.settings.section.title" = "Spravujte stránku";

/* Title label text for the status view when netP is disconnected */
"network.protection.status.view.title" = "Network Protection";

/* Title for the button to link to the iOS app settings and enable notifications app-wide. */
"network.protection.turn.on.notifications.button.title" = "Zapnúť oznámenia";

/* Footer text under the button to link to the iOS app settings and enable notifications app-wide. */
"network.protection.turn.on.notifications.section.footer" = "Povoľte službe DuckDuckGo, aby vás upozornila, ak dôjde k prerušeniu pripojenia alebo zmene stavu VPN siete.";

/* List section footer for the toggle for VPN alerts. */
"network.protection.vpn.alerts.toggle.section.footer" = "Dostávajte upozornenia, ak dôjde k prerušeniu pripojenia alebo sa zmení stav VPN siete.";

/* Title for the toggle for VPN alerts. */
"network.protection.vpn.alerts.toggle.title" = "Upozornenia týkajúce sa VPN siete";

/* Footer text for the Exclude Local Networks setting item. */
<<<<<<< HEAD
"network.protection.vpn.exclude.local.networks.setting.footer" = "Let local traffic bypass the VPN and connect to devices on your local network, like a printer.";

/* Title for the Exclude Local Networks setting item. */
"network.protection.vpn.exclude.local.networks.setting.title" = "Exclude Local Networks";
=======
"network.protection.vpn.exclude.local.networks.setting.footer" = "Umožnite miestnej prevádzke obísť sieť VPN sieť a pripojiť sa k zariadeniam v miestnej sieti, napríklad k tlačiarni.";

/* Title for the Exclude Local Networks setting item. */
"network.protection.vpn.exclude.local.networks.setting.title" = "Vylúčiť miestne siete";
>>>>>>> 95e64073

/* Title for the VPN Location screen's All Countries section. */
"network.protection.vpn.location.all.countries.section.title" = "All Countries";

/* Subtitle of countries item when there are multiple cities, example : */
<<<<<<< HEAD
"network.protection.vpn.location.country.item.formatted.cities.count" = "%d cities";
=======
"network.protection.vpn.location.country.item.formatted.cities.count" = "%d miest";
>>>>>>> 95e64073

/* Title for the VPN Location screen's Nearest Available selection item. */
"network.protection.vpn.location.nearest.available.item.title" = "Nearest Available";

/* Footer describing the VPN Location screen's Recommended section which just has Nearest Available. */
<<<<<<< HEAD
"network.protection.vpn.location.recommended.section.footer" = "Automatically connect to the nearest server we can find.";
=======
"network.protection.vpn.location.recommended.section.footer" = "Automaticky sa pripojí k najbližšiemu serveru, ktorý nájdeme.";
>>>>>>> 95e64073

/* Title for the VPN Location screen's Recommended section. */
"network.protection.vpn.location.recommended.section.title" = "Recommended";

/* Subtitle for the preferred location item that formats a city and country. E.g Chicago, United States */
"network.protection.vpn.location.subtitle.formatted.city.and.country" = "%1$@, %2$@";

/* Title for the VPN Location screen. */
<<<<<<< HEAD
"network.protection.vpn.location.title" = "VPN Location";
=======
"network.protection.vpn.location.title" = "Umiestnenie VPN";
>>>>>>> 95e64073

/* Title for the VPN Notifications management screen. */
"network.protection.vpn.notifications.title" = "Oznámenia VPN";

/* Label for the Preferred Location VPN Settings item when the nearest available location is selected. */
"network.protection.vpn.preferred.location.nearest" = "Nearest Available";

/* Title for the Preferred Location VPN Settings item. */
"network.protection.vpn.preferred.location.title" = "Preferred Location";

/* Footer text for the Always on VPN setting item. */
<<<<<<< HEAD
"network.protection.vpn.secure.dns.setting.footer" = "Our VPN uses Secure DNS to keep your online activity private, so that your Internet provider can't see what websites you visit.";
=======
"network.protection.vpn.secure.dns.setting.footer" = "Naša sieť VPN používa zabezpečený DNS na zachovanie súkromia vašej online aktivity, aby váš poskytovateľ internetu nemohol vidieť, aké webové lokality navštevujete.";
>>>>>>> 95e64073

/* Title for the VPN Settings screen. */
"network.protection.vpn.settings.title" = "Nastavenia siete VPN";

/* Do not translate - stringsdict entry */
"number.of.tabs" = "number.of.tabs";

/* No comment provided by engineer. */
"Ok" = "OK";

/* Text displayed on notification appearing in the address bar when the browser  dismissed the cookie popup automatically rejecting it */
"omnibar.notification.cookies-managed" = "Spravované súbory cookie";

/* Text displayed on notification appearing in the address bar when the browser  hides a cookie popup */
"omnibar.notification.popup-hidden" = "Kontextové okno je skryté";

/* No comment provided by engineer. */
"onboarding.widgets.continueButton" = "Pridať miniaplikáciu";

/* No comment provided by engineer. */
"onboarding.widgets.header" = "Používanie DuckDuckGo je teraz jednoduchšie.";

/* No comment provided by engineer. */
"onboarding.widgets.skipButton" = "Možno neskôr";

/* No comment provided by engineer. */
"onboardingContinue" = "Ďalej";

/* No comment provided by engineer. */
"onboardingDefaultBrowserMaybeLater" = "Možno neskôr";

/* No comment provided by engineer. */
"onboardingDefaultBrowserTitle" = "Nastavte DuckDuckGo ako svoj predvolený prehliadač.";

/* No comment provided by engineer. */
"onboardingSetAsDefaultBrowser" = "Nastaviť ako predvolený prehliadač";

/* No comment provided by engineer. */
"onboardingSkip" = "Preskočiť";

/* This is on a button presented on the last of the onboarding screens. */
"onboardingStartBrowsing" = "Začnite prehliadať";

/* No comment provided by engineer. */
"onboardingWelcomeHeader" = "Vitajte v aplikácii DuckDuckGo!";

/* ’Link’ is link on a website */
"open.externally.failed" = "Aplikácia potrebná na otvorenie odkazu sa nenašla";

/* No comment provided by engineer. */
"Please enter which app on your device is broken." = "Zadajte, ktorá aplikácia vo vašom zariadení je nefunkčná.";

/* Activate button */
"pm.activate" = "Reactivate";

/* Cancel button */
"pm.cancel" = "Cancel";

/* Deactivate button */
"pm.deactivate" = "Deactivate";

/* No comment provided by engineer. */
"preserveLogins.domain.list.footer" = "Webové stránky sa spoliehajú na súbory cookie, aby ste zostali prihlásení. Keď webovú stránku zabezpečíte funkciou ohňovzdornosti, súbory cookie nebudú zmazané a zostanete prihlásení aj po použití tlačidla Oheň. Stále budeme blokovať sledovacie zariadenia tretích strán, ktoré sa nachádzajú na webových stránkach zabezpečených funkciou ohňovzdornosti.";

/* Section header above Fireproofed websites list */
"preserveLogins.domain.list.title" = "Zabezpečené stránky";

/* Alert message explaining to users that the benefit of fireproofing a site is that they will be kept signed in */
"preserveLogins.fireproof.message" = "Zabezpečenie tejto webovej stránky funkciou ohňovzdornosti zaistí, aby ste zostali prihlásení aj po použití tlačidla Oheň.";

/* Parameter is a string - domain name. Alert title prompting user to fireproof a site so they can stay signed in */
"preserveLogins.fireproof.title" = "Zakázať cookie pre %@ a zostať prihlásený?";

/* Confirm fireproofing action */
"preserveLogins.menu.confirm" = "Zabezpečiť funkciou ohňovzdornosti";

/* Parameter is a website URL. Messege confirms that given website has been fireproofed. */
"preserveLogins.menu.confirm.message" = "Lokalita %@ je teraz zabezpečená!";

/* Deny fireproofing action */
"preserveLogins.menu.defer" = "Teraz nie";

/* Disable fireproofing for site */
"preserveLogins.menu.disable" = "Odstrániť zabezpečenie";

/* Enable fireproofing for site */
"preserveLogins.menu.enable" = "Zabezpečiť túto lokalitu";

/* Messege confirms that website is no longer fireproofed. */
"preserveLogins.menu.removal.message" = "Zabezpečenie bolo odstránené";

/* Alert title */
"preserveLogins.remove.all" = "Odstrániť všetky";

/* Confirmation button in alert */
"preserveLogins.remove.all.ok" = "OK";

/* Privacy Icon accessibility title */
"privacy.icon.dax" = "Logo DuckDuckGo";

/* Privacy Icon accessibility hint */
"privacy.icon.hint" = "Klepnutím otvoríte obrazovku Panel nástrojov ochrany súkromia";

/* Privacy Icon accessibility title */
"privacy.icon.shield" = "Ikona ochrany súkromia";

/* Deny action */
"prompt.custom.url.scheme.dontopen" = "Zrušiť";

/* Confirm action */
"prompt.custom.url.scheme.open" = "Otvoriť";

/* No comment provided by engineer. */
"prompt.custom.url.scheme.prompt" = "Chcete zavrieť DuckDuckGo a zobraziť tento obsah?";

/* Alert title */
"prompt.custom.url.scheme.title" = "Otvoriť v inej aplikácii?";

/* No comment provided by engineer. */
"search.hint.duckduckgo" = "Vyhľadajte alebo zadajte adresu";

/* No comment provided by engineer. */
"section.title.bookmarks" = "Záložky";

/* No comment provided by engineer. */
"section.title.favorites" = "Obľúbené položky";

/* Settings cell for About DDG */
"settings.about.ddg" = "O službe DuckDuckGo";

/* Settings section title for About DuckDuckGo */
"settings.about.section" = "O nás";

/* about page */
"settings.about.text" = "DuckDuckGo je nezávislá spoločnosť na ochranu súkromia na internete, ktorá bola založená v roku 2008 pre všetkých, ktorých už nebaví sledovanie na internete a chcú jednoduché riešenie. Sme dôkazom, že skutočnú online ochranu súkromia môžete získať bez kompromisov.\n\nPrehliadač DuckDuckGo je vybavený funkciami, ktoré od prehliadača očakávate, ako sú napríklad záložky, karty, heslá a ďalšie funkcie. Navyše obsahuje viac ako [tucet účinných ochranných opatrení na ochranu súkromia](ddgQuickLink://duckduckgo.com/duckduckgo-help-pages/privacy/web-tracking-protections/) sa vo väčšine populárnych prehliadačov štandardne neponúka. Tento jedinečne komplexný súbor ochrany súkromia pomáha chrániť vaše online aktivity od vyhľadávania po prehliadanie, posielanie e-mailov a ďalšie.\n\nNaša ochrana súkromia funguje bez toho, aby ste museli poznať technické detaily alebo riešiť zložité nastavenia. Stačí prepnúť prehliadač na DuckDuckGo vo všetkých zariadeniach a získate predvolené súkromie.\n\nAk však chcete nahliadnuť pod pokrievku, viac informácií o tom, ako funguje ochrana súkromia DuckDuckGo, nájdete na našich [stránkach pomoci](ddgQuickLink://duckduckgo.com/duckduckgo-help-pages/).";

/* Settings screen cell text for adding the app to the dock */
"settings.add.to.dock" = "Pridať aplikáciu do Docku";

/* Settings screen cell text for add widget to the home screen */
"settings.add.widget" = "Pridať miniaplikáciu na domovskú obrazovku";

/* Settings screen cell text for addess bar position */
"settings.address.bar" = "Poloha riadku s adresou";

/* Settings screen appearance section title */
"settings.appearance" = "Vzhľad";

/* Settings screen cell for opening links in associated apps */
"settings.associated.apps" = "Otvárať odkazy v pridružených aplikáciách";

/* Description for associated apps description */
"settings.associated.apps.description" = "Zakážte a zabráňte tak automatickému otváraniu odkazov v iných nainštalovaných aplikáciách.";

/* Settings screen cell for autocomplete */
"settings.autocomplete" = "Zobraziť návrhy automatického dopĺňania";

/* Settings screen cell text for Application Lock */
"settings.autolock" = "Zámok aplikácie";

/* Section footer Autolock description */
"settings.autolock.description" = "Ak je nastavená funkcia Touch ID, Face ID alebo systémový prístupový kód, pri otvorení aplikácie sa zobrazí výzva na odomknutie aplikácie.";

/* Settings screen cell text for Automatically Clearing Data */
"settings.clear.data" = "Automaticky vymazať údaje";

/* Settings screen cell text for Cookie popups */
"settings.cookie.popups" = "Správa kontextových okien súborov cookie";

/* Settings title for the customize section */
"settings.customize" = "Prispôsobiť";

/* Settings screen cell text for setting the app as default browser */
"settings.default.browser" = "Nastaviť ako predvolený prehliadač";

/* Settings cell for Email Protection */
"settings.emailProtection" = "Ochrana e-mailu";

/* Settings cell for Email Protection */
"settings.emailProtection.description" = "Zablokujte nástroje na sledovanie e‑mailov a skryte vašu adresu";

/* Settings cell for Feedback */
"settings.feedback" = "Zdieľať spätnú väzbu";

/* Settings screen cell text for fire button animation */
"settings.firebutton" = "Animácia tlačidla ohňa";

/* Settings screen cell text for Fireproof Sites */
"settings.fireproof.sites" = "Zabezpečené stránky";

/* Settings screen cell text for GPC */
"settings.gpc" = "Globálna kontrola súkromia (GPC)";

/* Settings screen cell text for app icon selection */
"settings.icon" = "Ikona aplikácie";

/* Settings screen cell for Keyboard */
"settings.keyboard" = "Klávesnica";

/* Settings screen cell text for logins */
"settings.logins" = "Prihlasovacie údaje";

/* Settings title for the 'More' section */
"settings.more" = "Viac od DuckDuckGo";

/* Settings screen cell for long press previews */
"settings.previews" = "Náhľady po dlhodobom stlačení";

/* Settings title for the privacy section */
"settings.privacy" = "Súkromie";

/* Settings screen cell text for sync and backup */
"settings.sync" = "Synchronizácia a zálohovanie";

/* Settings screen cell text for text size */
"settings.text.size" = "Veľkosť textu";

/* Settings screen cell text for theme */
"settings.theme" = "Motív";

/* Title for the Settings View */
"settings.title" = "Nastavenia";

/* Settings screen cell text for Unprotected Sites */
"settings.unprotected.sites" = "Nezabezpečené webové stránky";

/* Settings cell for Version */
"settings.version" = "Verzia";

/* Settings screen cell for voice search */
"settings.voice.search" = "Súkromné hlasové vyhľadávanie";

/* Report a Broken Site screen confirmation button */
"siteFeedback.buttonText" = "Odoslať správu";

/* Domain is an URL address */
"siteFeedback.domainInfo" = "Doména nefunkčného webu:";

/* No comment provided by engineer. */
"siteFeedback.messagePlaceholder" = "Ktorý obsah alebo funkčnosť zlyháva?";

/* No comment provided by engineer. */
"siteFeedback.subtitle" = "Nahlasovanie nefunkčných stránok je úplne anonymné a pomáha nám vylepšiť aplikáciu!";

/* This is a form title */
"siteFeedback.title" = "Nahláste nefunkčný web";

/* No comment provided by engineer. */
"siteFeedback.urlPlaceholder" = "Ktorá webová stránka je nefunkčná?";

/* No comment provided by engineer. */
"sync.remove-device.message" = "\"%@\" už nebude mať prístup k synchronizovaným údajom.";

/* Data syncing unavailable warning message */
"sync.warning.data.syncing.disabled" = "Ľutujeme, ale synchronizácia a zálohovanie momentálne nie sú k dispozícii. Prosím, skúste to neskôr znova.";

/* Data syncing unavailable warning message */
"sync.warning.data.syncing.disabled.upgrade.required" = "Je nám ľúto, ale služba Synchronizácia a zálohovanie už nie je v tejto verzii aplikácie k dispozícii. Ak chcete pokračovať, aktualizujte DuckDuckGo na najnovšiu verziu.";

/* Title of the warning message */
"sync.warning.sync.paused" = "Synchronizácia a zálohovanie sú pozastavené";

/* Accessibility label on remove button */
"tab.close.home" = "Zatvorte kartu domovskej stránky";

/* Accesibility label: first string is website title, second is address */
"tab.close.with.title.and.address" = "Zatvoriť „%1$@“ na adrese %2$@";

/* Accessibility label on tab cell */
"tab.open.home" = "Otvorte kartu Domovská stránka";

/* Accesibility label: first string is website title, second is address */
"tab.open.with.title.and.address" = "Otvoriť „%1$@“ na adrese %2$@";

/* Tab Switcher Accessibility Label */
"tab.switcher.accessibility.label" = "Prepínač kariet";

/* Description text for the text size adjustment setting */
"textSize.description" = "Vyberte si preferovanú veľkosť textu. Webové stránky zobrazené v DuckDuckGo sa tomu prispôsobia.";

/* Replacement string is a current percent value e.g. '120%' */
"textSize.footer" = "Veľkosť textu - %@";

/* Dark Theme entry */
"theme.acc.dark" = "Tmavý";

/* Short entry for Default System theme */
"theme.acc.default" = "Systém";

/* Light Theme entry */
"theme.acc.light" = "Svetlá";

/* Dark Theme entry */
"theme.name.dark" = "Tmavý";

/* Entry for Default System theme */
"theme.name.default" = "Predvolený systém";

/* Light Theme entry */
"theme.name.light" = "Svetlá";

/* Confirmation of an action - populated with a domain name */
"toast.protection.disabled" = "Ochrana súkromia na doméne %@ bola vypnutá";

/* Confirmation of an action - populated with a domain name */
"toast.protection.enabled" = "Ochrana súkromia na doméne %@ bola zapnutá";

/* Autocomplete selected suggestion into the Address Bar button accessibility label */
"voiceover.action.suggestion.autocomplete" = "Zobraziť návrhy automatického dopĺňania";

/* Voice-over title for a Bookmark suggestion. Noun */
"voiceover.suggestion.type.bookmark" = "Záložka";

/* Search for suggestion action accessibility title */
"voiceover.suggestion.type.search" = "Vyhľadávať na DuckDuckGo";

/* Open suggested website action accessibility title */
"voiceover.suggestion.type.website" = "Otvoriť webovú lokalitu";

/* No microphone permission alert action button to open the settings app */
"voiceSearch.alert.no-permission.action.settings" = "Nastavenia";

/* Message for alert warning the user about missing microphone permission */
"voiceSearch.alert.no-permission.message" = "Ak chcete používať hlasové funkcie, povoľte pre DuckDuckGo prístup k mikrofónu v nastaveniach systému iOS.";

/* OK button alert warning the user about missing microphone permission */
"voiceSearch.alert.no-permission.ok" = "OK";

/* Title for alert warning the user about missing microphone permission */
"voiceSearch.alert.no-permission.title" = "Vyžaduje sa prístup k mikrofónu";

/* Cancel button for voice search */
"voiceSearch.cancel" = "Zrušiť";

/* Voice-search footer note with on-device privacy warning */
"voiceSearch.footer.note" = "Zvuk sa spracováva v zariadení. Neukladá sa nikde a s nikým, vrátane DuckDuckGo, sa nezdieľa.";

/* Title for the button to enable push notifications in system settings */
"waitlist.allow-notifications" = "Povoliť oznámenia";

/* Body text for the waitlist notification */
"waitlist.available.notification.body" = "Otvorte svoju pozvánku";

/* Title for the copy action */
"waitlist.copy" = "Kopírovať";

/* Label text for the invite code */
"waitlist.invite-code" = "Pozývací kód";

/* Step title on the invite screen */
"waitlist.invite-screen.step.title" = "Krok %d";

/* Title for the invite code screen */
"waitlist.invite-screen.youre-invited" = "Ste pozvaný/-á!";

/* Title for the Join Waitlist screen */
"waitlist.join-waitlist-screen.join" = "Pridajte sa do súkromného zoznamu čakateľov";

/* Temporary status text for the Join Waitlist screen */
"waitlist.join-waitlist-screen.joining" = "Pridáva sa na zoznam čakateľov...";

/* Title for the Share Link button */
"waitlist.join-waitlist-screen.share-link" = "Zdieľať odkaz";

/* Notification text for the waitlist */
"waitlist.joined.no-notification.get-notification" = "UPOZORNITE MA";

/* Title for the alert to confirm enabling notifications */
"waitlist.joined.no-notification.get-notification-confirmation-title" = "Chcete dostať upozornenie, keď budete na rade?";

/* Cancel button in the alert to confirm enabling notifications */
"waitlist.joined.no-notification.no-thanks" = "Nie, ďakujem";

/* Text used for the Notifications Disabled state */
"waitlist.notification.disabled" = "Môžeme vám poslať upozornenie, keď na vás príde rad, ale pre DuckDuckGo sú v súčasnosti upozornenia vypnuté.";

/* Privacy disclaimer for the Waitlist feature */
"waitlist.privacy-disclaimer" = "Pri pridávaní sa na zoznam čakateľov nemusíte zadávať žiadne osobné údaje. Svoje miesto si zabezpečíte časovou pečiatkou, ktorá existuje výlučne vo vašom zariadení, aby sme vás mohli upozorniť, keď budete na rade.";

/* Title for the queue screen */
"waitlist.queue-screen.on-the-list" = "Ste na zozname čakateľov!";

/* Title for the settings subtitle */
"waitlist.settings.download-available" = "K dispozícii na stiahnutie";

/* Title for the share sheet entry */
"waitlist.share-sheet.title" = "Ste pozvaný/-á!";

/* Confirmation message */
"web.url.remove.favorite.done" = "Obľúbená položka bola odstránená";

/* Confirmation message */
"web.url.save.bookmark.done" = "Záložka je pridaná";

/* Floating Info message */
"web.url.save.bookmark.exists" = "Záložka už bola uložená";

/* Floating message indicating failure */
"web.url.save.bookmark.none" = "Žiadne webové stránky na uloženie medzi záložky";

/* Confirmation message */
"web.url.save.favorite.done" = "Obľúbená položka bola pridaná";

/* Cancel button for JavaScript alerts */
"webJSAlert.cancel.button" = "Zrušiť";

/* OK button for JavaScript alerts */
"webJSAlert.OK.button" = "OK";

/* Alert title explaining the message is shown by a website */
"webJSAlert.website-message.format" = "Správa od %@:";

/* No comment provided by engineer. */
"Welcome to the Duck Side!" = "Vitajte na Duck Side!";

/* Title for the Windows waitlist notification */
"windows-waitlist.available.notification.title" = "Vyskúšajte DuckDuckGo pre Windows!";

/* Description on the invite screen */
"windows-waitlist.invite-screen.step-1.description" = "Na stiahnutie navštívte túto URL adresu vo svojom zariadení so systémom Windows:";

/* Description on the invite screen */
"windows-waitlist.invite-screen.step-2.description" = "Otvorte inštalátor DuckDuckGo v časti Stiahnuté súbory, vyberte možnosť Inštalovať a zadajte kód pozvania.";

/* Subtitle for the Windows Waitlist Invite screen */
"windows-waitlist.invite-screen.subtitle" = "Ste pripravení používať DuckDuckGo v systéme Windows?";

/* Title for the Windows waitlist button redirecting to Mac waitlist */
"windows-waitlist.join-waitlist-screen.mac-waitlist" = "Hľadáte verziu pre Mac?";

/* Title for the Join Windows Waitlist screen */
"windows-waitlist.join-waitlist-screen.try-duckduckgo-for-windows" = "Získajte skorý prístup a vyskúšajte DuckDuckGo pre Windows!";

/* Message for the alert to confirm enabling notifications */
"windows-waitlist.joined.no-notification.get-notification-confirmation-message" = "Pošleme vám upozornenie, keď bude váš prehliadač DuckDuckGo pre Windows pripravený na stiahnutie. ";

/* Label text for the Joined Waitlist state with notifications declined */
"windows-waitlist.joined.notifications-declined" = "Tu nájdete svoju pozvánku na vyskúšanie DuckDuckGo pre Windows. Čoskoro sa sem vráťte. Môžeme vám tiež poslať upozornenie, keď budete na rade.";

/* Label text for the Joined Waitlist state with notifications enabled */
"windows-waitlist.joined.notifications-enabled" = "Pošleme vám upozornenie, keď bude váš prehliadač DuckDuckGo pre Windows pripravený na stiahnutie.";

/* Title for the settings subtitle */
"windows-waitlist.settings.browse-privately" = "Prehliadajte súkromne s našou aplikáciou pre Windows";

/* Message used when sharing to iMessage. Parameter is an eight digit invite code. */
"windows-waitlist.share-sheet.invite-code-message" = "Boli ste pozvaný/-á!\n\nSte pripravený/-á používať DuckDuckGo v systéme Windows?1. krok\nPre stiahnutie navštívte túto URL adresu v svojom zariadení so systémom Windows:\nhttps://duckduckgo.com/windows\n\n2. krok\nOtvorte inštalátor DuckDuckGo v časti Stiahnuté súbory, vyberte možnosť Inštalovať a zadajte kód pozvania.\n\nPozývací kód: %@";

/* Message used when sharing to iMessage */
"windows-waitlist.share-sheet.message" = "Ste pripravený/-á začať v systéme Windows prehliadať s ochranou súkromia?\n\nPre stiahnutie navštívte v počítači so systémom Windows túto URL adresu:\nhttps://duckduckgo.com/windows";

/* Summary text for the Windows browser waitlist */
"windows-waitlist.summary" = "DuckDuckGo pre Windows má všetko, čo potrebujete na prehľadávanie s väčšou mierou súkromia — súkromné vyhľadávanie, blokovanie sledovania, vynútené šifrovanie, blokovanie automaticky zobrazených okien so súbormi cookie a ďalšie špičkové prvky ochrany.";

/* Title for the Windows Waitlist feature */
"windows-waitlist.title" = "Aplikácia DuckDuckGo pre Windows";

/* Title for the Windows browser download link page */
"windows-waitlist.waitlist-download-screen.try-duckduckgo-for-windows" = "Získajte DuckDuckGo pre Windows!";
<|MERGE_RESOLUTION|>--- conflicted
+++ resolved
@@ -898,9 +898,6 @@
 /* No comment provided by engineer. */
 "dax.onboarding.message" = "Internet môže byť dosť nevyspytateľný.\n\nNemajte žiadne obavy! Súkromné vyhľadávanie a prehliadanie je jednoduchšie, ako si myslíte.";
 
-/* No comment provided by engineer. */
-"Debug" = "Debug";
-
 /* GPC Setting state */
 "donotsell.disabled" = "Zakázané";
 
@@ -1375,9 +1372,6 @@
 /* Please preserve newline character */
 "launchscreenWelcomeMessage" = "Vitajte v\nprehliadači DuckDuckGo!";
 
-/* No comment provided by engineer. */
-"LOREM IPSUM" = "LOREM IPSUM";
-
 /* Summary text for the macOS browser waitlist */
 "mac-browser.waitlist.summary" = "DuckDuckGo pre Mac má rýchlosť, ktorú potrebujete, funkcie prehliadania, ktoré očakávate, a obsahuje naše prvotriedne privacy essentials.";
 
@@ -1445,18 +1439,6 @@
 "network-protection.privacy-policy.title" = "Zásady ochrany súkromia";
 
 /* Title text for the Network Protection terms and conditions accept button */
-<<<<<<< HEAD
-"network-protection.waitlist.agree-and-continue" = "Agree and Continue";
-
-/* Availability disclaimer for Network Protection join waitlist screen */
-"network-protection.waitlist.availability-disclaimer" = "Network Protection is free to use during early access.";
-
-/* Agree and Continue button for Network Protection join waitlist screen */
-"network-protection.waitlist.button.agree-and-continue" = "Agree and Continue";
-
-/* Enable Notifications button for Network Protection joined waitlist screen */
-"network-protection.waitlist.button.enable-notifications" = "Enable Notifications";
-=======
 "network-protection.waitlist.agree-and-continue" = "Súhlasiť a pokračovať";
 
 /* Availability disclaimer for Network Protection join waitlist screen */
@@ -1467,55 +1449,17 @@
 
 /* Enable Notifications button for Network Protection joined waitlist screen */
 "network-protection.waitlist.button.enable-notifications" = "Povoliť oznámenia";
->>>>>>> 95e64073
 
 /* Button title for users who already have an invite code */
 "network-protection.waitlist.button.existing-invite-code" = "Mám pozývací kód";
 
 /* Join Waitlist button for Network Protection join waitlist screen */
-<<<<<<< HEAD
-"network-protection.waitlist.button.join-waitlist" = "Join the Waitlist";
-=======
 "network-protection.waitlist.button.join-waitlist" = "Pridajte sa na zoznam čakateľov";
->>>>>>> 95e64073
 
 /* Button title text for the Network Protection waitlist confirmation prompt */
 "network-protection.waitlist.get-started" = "Začnite";
 
 /* Subtitle for section 1 of the Network Protection invited screen */
-<<<<<<< HEAD
-"network-protection.waitlist.invited.section-1.subtitle" = "Encrypt online traffic across your browsers and apps.";
-
-/* Title for section 1 of the Network Protection invited screen */
-"network-protection.waitlist.invited.section-1.title" = "Full-device coverage";
-
-/* Subtitle for section 2 of the Network Protection invited screen */
-"network-protection.waitlist.invited.section-2.subtitle" = "No need for a separate app. Connect in one click and see your connection status at a glance.";
-
-/* Title for section 2 of the Network Protection invited screen */
-"network-protection.waitlist.invited.section-2.title" = "Fast, reliable, and easy to use";
-
-/* Subtitle for section 3 of the Network Protection invited screen */
-"network-protection.waitlist.invited.section-3.subtitle" = "We do not log or save any data that can connect you to your online activity.";
-
-/* Title for section 3 of the Network Protection invited screen */
-"network-protection.waitlist.invited.section-3.title" = "Strict no-logging policy";
-
-/* Subtitle for Network Protection invited screen */
-"network-protection.waitlist.invited.subtitle" = "Get an extra layer of protection online with the VPN built for speed and simplicity. Encrypt your internet connection across your entire device and hide your location and IP address from sites you visit.";
-
-/* Title for Network Protection invited screen */
-"network-protection.waitlist.invited.title" = "You’re invited to try\nNetwork Protection early access!";
-
-/* First subtitle for Network Protection join waitlist screen */
-"network-protection.waitlist.join.subtitle.1" = "Secure your connection anytime, anywhere with Network Protection, the VPN from DuckDuckGo.";
-
-/* Second subtitle for Network Protection join waitlist screen */
-"network-protection.waitlist.join.subtitle.2" = "Join the waitlist, and we’ll notify you when it’s your turn.";
-
-/* Title for Network Protection join waitlist screen */
-"network-protection.waitlist.join.title" = "Network Protection Early Access";
-=======
 "network-protection.waitlist.invited.section-1.subtitle" = "Šifrujte online prenos vo svojich prehliadačoch a aplikáciách.";
 
 /* Title for section 1 of the Network Protection invited screen */
@@ -1544,27 +1488,11 @@
 
 /* Second subtitle for Network Protection join waitlist screen */
 "network-protection.waitlist.join.subtitle.2" = "Pridajte sa na zoznam čakateľov a my vás upozorníme, keď na vás príde rad.";
->>>>>>> 95e64073
 
 /* Title for Network Protection joined waitlist screen */
 "network-protection.waitlist.joined.title" = "Ste na zozname čakateľov!";
 
 /* Subtitle 1 for Network Protection joined waitlist screen when notifications are enabled */
-<<<<<<< HEAD
-"network-protection.waitlist.joined.with-notifications.subtitle.1" = "New invites are sent every few days, on a first come, first served basis.";
-
-/* Subtitle 2 for Network Protection joined waitlist screen when notifications are enabled */
-"network-protection.waitlist.joined.with-notifications.subtitle.2" = "We’ll notify you when your invite is ready.";
-
-/* Body text for the alert to enable notifications */
-"network-protection.waitlist.notification-alert.description" = "We’ll send you a notification when your invite to test Network Protection is ready.";
-
-/* Subtitle for the alert to confirm enabling notifications */
-"network-protection.waitlist.notification-prompt-description" = "Get a notification when your copy of Network Protection early access is ready.";
-
-/* Title for the alert to confirm enabling notifications */
-"network-protection.waitlist.notification-prompt-title" = "Know the instant you're invited";
-=======
 "network-protection.waitlist.joined.with-notifications.subtitle.1" = "Nové pozvánky sa posielajú podľa poradia každých niekoľko dní.";
 
 /* Subtitle 2 for Network Protection joined waitlist screen when notifications are enabled */
@@ -1578,23 +1506,15 @@
 
 /* Title for the alert to confirm enabling notifications */
 "network-protection.waitlist.notification-prompt-title" = "Zistite, kedy ste boli pozvaný/-á";
->>>>>>> 95e64073
 
 /* Title for Network Protection waitlist notification */
 "network-protection.waitlist.notification.text" = "Otvorte svoju pozvánku";
 
 /* Title for Network Protection waitlist notification */
-<<<<<<< HEAD
-"network-protection.waitlist.notification.title" = "Network Protection is ready!";
-
-/* Subtitle text for the Network Protection settings row */
-"network-protection.waitlist.settings-subtitle.joined-and-invited" = "Your invite is ready!";
-=======
 "network-protection.waitlist.notification.title" = "Ochrana siete je pripravená!";
 
 /* Subtitle text for the Network Protection settings row */
 "network-protection.waitlist.settings-subtitle.joined-and-invited" = "Vaša pozvánka je pripravená!";
->>>>>>> 95e64073
 
 /* Subtitle text for the Network Protection settings row */
 "network-protection.waitlist.settings-subtitle.joined-but-not-invited" = "Ste na zozname čakateľov!";
@@ -1606,11 +1526,7 @@
 "network.protection.invite.dialog.message" = "Enter your invite code to get started.";
 
 /* Title for the network protection invite screen */
-<<<<<<< HEAD
-"network.protection.invite.dialog.title" = "You’re invited to try Network Protection";
-=======
 "network.protection.invite.dialog.title" = "Pozývame vás vyskúšať Ochranu siete";
->>>>>>> 95e64073
 
 /* Prompt for the network protection invite code text field */
 "network.protection.invite.field.prompt" = "Invite Code";
@@ -1682,37 +1598,22 @@
 "network.protection.vpn.alerts.toggle.title" = "Upozornenia týkajúce sa VPN siete";
 
 /* Footer text for the Exclude Local Networks setting item. */
-<<<<<<< HEAD
-"network.protection.vpn.exclude.local.networks.setting.footer" = "Let local traffic bypass the VPN and connect to devices on your local network, like a printer.";
-
-/* Title for the Exclude Local Networks setting item. */
-"network.protection.vpn.exclude.local.networks.setting.title" = "Exclude Local Networks";
-=======
 "network.protection.vpn.exclude.local.networks.setting.footer" = "Umožnite miestnej prevádzke obísť sieť VPN sieť a pripojiť sa k zariadeniam v miestnej sieti, napríklad k tlačiarni.";
 
 /* Title for the Exclude Local Networks setting item. */
 "network.protection.vpn.exclude.local.networks.setting.title" = "Vylúčiť miestne siete";
->>>>>>> 95e64073
 
 /* Title for the VPN Location screen's All Countries section. */
 "network.protection.vpn.location.all.countries.section.title" = "All Countries";
 
 /* Subtitle of countries item when there are multiple cities, example : */
-<<<<<<< HEAD
-"network.protection.vpn.location.country.item.formatted.cities.count" = "%d cities";
-=======
 "network.protection.vpn.location.country.item.formatted.cities.count" = "%d miest";
->>>>>>> 95e64073
 
 /* Title for the VPN Location screen's Nearest Available selection item. */
 "network.protection.vpn.location.nearest.available.item.title" = "Nearest Available";
 
 /* Footer describing the VPN Location screen's Recommended section which just has Nearest Available. */
-<<<<<<< HEAD
-"network.protection.vpn.location.recommended.section.footer" = "Automatically connect to the nearest server we can find.";
-=======
 "network.protection.vpn.location.recommended.section.footer" = "Automaticky sa pripojí k najbližšiemu serveru, ktorý nájdeme.";
->>>>>>> 95e64073
 
 /* Title for the VPN Location screen's Recommended section. */
 "network.protection.vpn.location.recommended.section.title" = "Recommended";
@@ -1721,11 +1622,7 @@
 "network.protection.vpn.location.subtitle.formatted.city.and.country" = "%1$@, %2$@";
 
 /* Title for the VPN Location screen. */
-<<<<<<< HEAD
-"network.protection.vpn.location.title" = "VPN Location";
-=======
 "network.protection.vpn.location.title" = "Umiestnenie VPN";
->>>>>>> 95e64073
 
 /* Title for the VPN Notifications management screen. */
 "network.protection.vpn.notifications.title" = "Oznámenia VPN";
@@ -1737,11 +1634,7 @@
 "network.protection.vpn.preferred.location.title" = "Preferred Location";
 
 /* Footer text for the Always on VPN setting item. */
-<<<<<<< HEAD
-"network.protection.vpn.secure.dns.setting.footer" = "Our VPN uses Secure DNS to keep your online activity private, so that your Internet provider can't see what websites you visit.";
-=======
 "network.protection.vpn.secure.dns.setting.footer" = "Naša sieť VPN používa zabezpečený DNS na zachovanie súkromia vašej online aktivity, aby váš poskytovateľ internetu nemohol vidieť, aké webové lokality navštevujete.";
->>>>>>> 95e64073
 
 /* Title for the VPN Settings screen. */
 "network.protection.vpn.settings.title" = "Nastavenia siete VPN";
@@ -1869,111 +1762,9 @@
 /* No comment provided by engineer. */
 "section.title.favorites" = "Obľúbené položky";
 
-/* Settings cell for About DDG */
-"settings.about.ddg" = "O službe DuckDuckGo";
-
-/* Settings section title for About DuckDuckGo */
-"settings.about.section" = "O nás";
-
 /* about page */
 "settings.about.text" = "DuckDuckGo je nezávislá spoločnosť na ochranu súkromia na internete, ktorá bola založená v roku 2008 pre všetkých, ktorých už nebaví sledovanie na internete a chcú jednoduché riešenie. Sme dôkazom, že skutočnú online ochranu súkromia môžete získať bez kompromisov.\n\nPrehliadač DuckDuckGo je vybavený funkciami, ktoré od prehliadača očakávate, ako sú napríklad záložky, karty, heslá a ďalšie funkcie. Navyše obsahuje viac ako [tucet účinných ochranných opatrení na ochranu súkromia](ddgQuickLink://duckduckgo.com/duckduckgo-help-pages/privacy/web-tracking-protections/) sa vo väčšine populárnych prehliadačov štandardne neponúka. Tento jedinečne komplexný súbor ochrany súkromia pomáha chrániť vaše online aktivity od vyhľadávania po prehliadanie, posielanie e-mailov a ďalšie.\n\nNaša ochrana súkromia funguje bez toho, aby ste museli poznať technické detaily alebo riešiť zložité nastavenia. Stačí prepnúť prehliadač na DuckDuckGo vo všetkých zariadeniach a získate predvolené súkromie.\n\nAk však chcete nahliadnuť pod pokrievku, viac informácií o tom, ako funguje ochrana súkromia DuckDuckGo, nájdete na našich [stránkach pomoci](ddgQuickLink://duckduckgo.com/duckduckgo-help-pages/).";
 
-/* Settings screen cell text for adding the app to the dock */
-"settings.add.to.dock" = "Pridať aplikáciu do Docku";
-
-/* Settings screen cell text for add widget to the home screen */
-"settings.add.widget" = "Pridať miniaplikáciu na domovskú obrazovku";
-
-/* Settings screen cell text for addess bar position */
-"settings.address.bar" = "Poloha riadku s adresou";
-
-/* Settings screen appearance section title */
-"settings.appearance" = "Vzhľad";
-
-/* Settings screen cell for opening links in associated apps */
-"settings.associated.apps" = "Otvárať odkazy v pridružených aplikáciách";
-
-/* Description for associated apps description */
-"settings.associated.apps.description" = "Zakážte a zabráňte tak automatickému otváraniu odkazov v iných nainštalovaných aplikáciách.";
-
-/* Settings screen cell for autocomplete */
-"settings.autocomplete" = "Zobraziť návrhy automatického dopĺňania";
-
-/* Settings screen cell text for Application Lock */
-"settings.autolock" = "Zámok aplikácie";
-
-/* Section footer Autolock description */
-"settings.autolock.description" = "Ak je nastavená funkcia Touch ID, Face ID alebo systémový prístupový kód, pri otvorení aplikácie sa zobrazí výzva na odomknutie aplikácie.";
-
-/* Settings screen cell text for Automatically Clearing Data */
-"settings.clear.data" = "Automaticky vymazať údaje";
-
-/* Settings screen cell text for Cookie popups */
-"settings.cookie.popups" = "Správa kontextových okien súborov cookie";
-
-/* Settings title for the customize section */
-"settings.customize" = "Prispôsobiť";
-
-/* Settings screen cell text for setting the app as default browser */
-"settings.default.browser" = "Nastaviť ako predvolený prehliadač";
-
-/* Settings cell for Email Protection */
-"settings.emailProtection" = "Ochrana e-mailu";
-
-/* Settings cell for Email Protection */
-"settings.emailProtection.description" = "Zablokujte nástroje na sledovanie e‑mailov a skryte vašu adresu";
-
-/* Settings cell for Feedback */
-"settings.feedback" = "Zdieľať spätnú väzbu";
-
-/* Settings screen cell text for fire button animation */
-"settings.firebutton" = "Animácia tlačidla ohňa";
-
-/* Settings screen cell text for Fireproof Sites */
-"settings.fireproof.sites" = "Zabezpečené stránky";
-
-/* Settings screen cell text for GPC */
-"settings.gpc" = "Globálna kontrola súkromia (GPC)";
-
-/* Settings screen cell text for app icon selection */
-"settings.icon" = "Ikona aplikácie";
-
-/* Settings screen cell for Keyboard */
-"settings.keyboard" = "Klávesnica";
-
-/* Settings screen cell text for logins */
-"settings.logins" = "Prihlasovacie údaje";
-
-/* Settings title for the 'More' section */
-"settings.more" = "Viac od DuckDuckGo";
-
-/* Settings screen cell for long press previews */
-"settings.previews" = "Náhľady po dlhodobom stlačení";
-
-/* Settings title for the privacy section */
-"settings.privacy" = "Súkromie";
-
-/* Settings screen cell text for sync and backup */
-"settings.sync" = "Synchronizácia a zálohovanie";
-
-/* Settings screen cell text for text size */
-"settings.text.size" = "Veľkosť textu";
-
-/* Settings screen cell text for theme */
-"settings.theme" = "Motív";
-
-/* Title for the Settings View */
-"settings.title" = "Nastavenia";
-
-/* Settings screen cell text for Unprotected Sites */
-"settings.unprotected.sites" = "Nezabezpečené webové stránky";
-
-/* Settings cell for Version */
-"settings.version" = "Verzia";
-
-/* Settings screen cell for voice search */
-"settings.voice.search" = "Súkromné hlasové vyhľadávanie";
-
 /* Report a Broken Site screen confirmation button */
 "siteFeedback.buttonText" = "Odoslať správu";
 
@@ -2067,9 +1858,6 @@
 /* Message for alert warning the user about missing microphone permission */
 "voiceSearch.alert.no-permission.message" = "Ak chcete používať hlasové funkcie, povoľte pre DuckDuckGo prístup k mikrofónu v nastaveniach systému iOS.";
 
-/* OK button alert warning the user about missing microphone permission */
-"voiceSearch.alert.no-permission.ok" = "OK";
-
 /* Title for alert warning the user about missing microphone permission */
 "voiceSearch.alert.no-permission.title" = "Vyžaduje sa prístup k mikrofónu";
 
