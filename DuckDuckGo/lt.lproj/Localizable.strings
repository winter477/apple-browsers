--- conflicted
+++ resolved
@@ -898,9 +898,6 @@
 /* No comment provided by engineer. */
 "dax.onboarding.message" = "Internetas gali būti bauginantis.\n\nNesijaudink! Ieškoti ir naršyti privačiai yra lengviau, nei manai.";
 
-/* No comment provided by engineer. */
-"Debug" = "Debug";
-
 /* GPC Setting state */
 "donotsell.disabled" = "Išjungta";
 
@@ -1375,9 +1372,6 @@
 /* Please preserve newline character */
 "launchscreenWelcomeMessage" = "Sveiki atvykę į\n„DuckDuckGo“!";
 
-/* No comment provided by engineer. */
-"LOREM IPSUM" = "LOREM IPSUM";
-
 /* Summary text for the macOS browser waitlist */
 "mac-browser.waitlist.summary" = "„Mac“ skirta „DuckDuckGo“ pasižymi jums reikiama sparta, naršymo funkcijomis ir aukščiausios klasės privatumo įrankiais.";
 
@@ -1445,18 +1439,6 @@
 "network-protection.privacy-policy.title" = "Privatumo Politika";
 
 /* Title text for the Network Protection terms and conditions accept button */
-<<<<<<< HEAD
-"network-protection.waitlist.agree-and-continue" = "Agree and Continue";
-
-/* Availability disclaimer for Network Protection join waitlist screen */
-"network-protection.waitlist.availability-disclaimer" = "Network Protection is free to use during early access.";
-
-/* Agree and Continue button for Network Protection join waitlist screen */
-"network-protection.waitlist.button.agree-and-continue" = "Agree and Continue";
-
-/* Enable Notifications button for Network Protection joined waitlist screen */
-"network-protection.waitlist.button.enable-notifications" = "Enable Notifications";
-=======
 "network-protection.waitlist.agree-and-continue" = "Sutikti ir tęsti";
 
 /* Availability disclaimer for Network Protection join waitlist screen */
@@ -1467,55 +1449,17 @@
 
 /* Enable Notifications button for Network Protection joined waitlist screen */
 "network-protection.waitlist.button.enable-notifications" = "Įjungti pranešimus";
->>>>>>> 95e64073
 
 /* Button title for users who already have an invite code */
 "network-protection.waitlist.button.existing-invite-code" = "Turiu kvietimo kodą";
 
 /* Join Waitlist button for Network Protection join waitlist screen */
-<<<<<<< HEAD
-"network-protection.waitlist.button.join-waitlist" = "Join the Waitlist";
-=======
 "network-protection.waitlist.button.join-waitlist" = "Prisijungti prie laukiančiųjų sąrašo";
->>>>>>> 95e64073
 
 /* Button title text for the Network Protection waitlist confirmation prompt */
 "network-protection.waitlist.get-started" = "Pradėti";
 
 /* Subtitle for section 1 of the Network Protection invited screen */
-<<<<<<< HEAD
-"network-protection.waitlist.invited.section-1.subtitle" = "Encrypt online traffic across your browsers and apps.";
-
-/* Title for section 1 of the Network Protection invited screen */
-"network-protection.waitlist.invited.section-1.title" = "Full-device coverage";
-
-/* Subtitle for section 2 of the Network Protection invited screen */
-"network-protection.waitlist.invited.section-2.subtitle" = "No need for a separate app. Connect in one click and see your connection status at a glance.";
-
-/* Title for section 2 of the Network Protection invited screen */
-"network-protection.waitlist.invited.section-2.title" = "Fast, reliable, and easy to use";
-
-/* Subtitle for section 3 of the Network Protection invited screen */
-"network-protection.waitlist.invited.section-3.subtitle" = "We do not log or save any data that can connect you to your online activity.";
-
-/* Title for section 3 of the Network Protection invited screen */
-"network-protection.waitlist.invited.section-3.title" = "Strict no-logging policy";
-
-/* Subtitle for Network Protection invited screen */
-"network-protection.waitlist.invited.subtitle" = "Get an extra layer of protection online with the VPN built for speed and simplicity. Encrypt your internet connection across your entire device and hide your location and IP address from sites you visit.";
-
-/* Title for Network Protection invited screen */
-"network-protection.waitlist.invited.title" = "You’re invited to try\nNetwork Protection early access!";
-
-/* First subtitle for Network Protection join waitlist screen */
-"network-protection.waitlist.join.subtitle.1" = "Secure your connection anytime, anywhere with Network Protection, the VPN from DuckDuckGo.";
-
-/* Second subtitle for Network Protection join waitlist screen */
-"network-protection.waitlist.join.subtitle.2" = "Join the waitlist, and we’ll notify you when it’s your turn.";
-
-/* Title for Network Protection join waitlist screen */
-"network-protection.waitlist.join.title" = "Network Protection Early Access";
-=======
 "network-protection.waitlist.invited.section-1.subtitle" = "Užšifruokite interneto srautą naršyklėse ir programose.";
 
 /* Title for section 1 of the Network Protection invited screen */
@@ -1544,27 +1488,11 @@
 
 /* Second subtitle for Network Protection join waitlist screen */
 "network-protection.waitlist.join.subtitle.2" = "Prisijunkite prie laukiančiųjų sąrašo ir mes jums pranešime, kai ateis jūsų eilė.";
->>>>>>> 95e64073
 
 /* Title for Network Protection joined waitlist screen */
 "network-protection.waitlist.joined.title" = "Esate sąraše!";
 
 /* Subtitle 1 for Network Protection joined waitlist screen when notifications are enabled */
-<<<<<<< HEAD
-"network-protection.waitlist.joined.with-notifications.subtitle.1" = "New invites are sent every few days, on a first come, first served basis.";
-
-/* Subtitle 2 for Network Protection joined waitlist screen when notifications are enabled */
-"network-protection.waitlist.joined.with-notifications.subtitle.2" = "We’ll notify you when your invite is ready.";
-
-/* Body text for the alert to enable notifications */
-"network-protection.waitlist.notification-alert.description" = "We’ll send you a notification when your invite to test Network Protection is ready.";
-
-/* Subtitle for the alert to confirm enabling notifications */
-"network-protection.waitlist.notification-prompt-description" = "Get a notification when your copy of Network Protection early access is ready.";
-
-/* Title for the alert to confirm enabling notifications */
-"network-protection.waitlist.notification-prompt-title" = "Know the instant you're invited";
-=======
 "network-protection.waitlist.joined.with-notifications.subtitle.1" = "Nauji pakvietimai siunčiami kas kelias dienas, laikantis eiliškumo principo.";
 
 /* Subtitle 2 for Network Protection joined waitlist screen when notifications are enabled */
@@ -1578,23 +1506,15 @@
 
 /* Title for the alert to confirm enabling notifications */
 "network-protection.waitlist.notification-prompt-title" = "Sužinokite iš karto pakvietimo akimirką";
->>>>>>> 95e64073
 
 /* Title for Network Protection waitlist notification */
 "network-protection.waitlist.notification.text" = "Atidaryti pakvietimą";
 
 /* Title for Network Protection waitlist notification */
-<<<<<<< HEAD
-"network-protection.waitlist.notification.title" = "Network Protection is ready!";
-
-/* Subtitle text for the Network Protection settings row */
-"network-protection.waitlist.settings-subtitle.joined-and-invited" = "Your invite is ready!";
-=======
 "network-protection.waitlist.notification.title" = "Tinklo apsauga paruošta!";
 
 /* Subtitle text for the Network Protection settings row */
 "network-protection.waitlist.settings-subtitle.joined-and-invited" = "Jūsų pakvietimas paruoštas!";
->>>>>>> 95e64073
 
 /* Subtitle text for the Network Protection settings row */
 "network-protection.waitlist.settings-subtitle.joined-but-not-invited" = "Esate sąraše!";
@@ -1606,11 +1526,7 @@
 "network.protection.invite.dialog.message" = "Enter your invite code to get started.";
 
 /* Title for the network protection invite screen */
-<<<<<<< HEAD
-"network.protection.invite.dialog.title" = "You’re invited to try Network Protection";
-=======
 "network.protection.invite.dialog.title" = "Kviečiame išbandyti tinklo apsaugą";
->>>>>>> 95e64073
 
 /* Prompt for the network protection invite code text field */
 "network.protection.invite.field.prompt" = "Invite Code";
@@ -1682,37 +1598,22 @@
 "network.protection.vpn.alerts.toggle.title" = "VPN įspėjimai";
 
 /* Footer text for the Exclude Local Networks setting item. */
-<<<<<<< HEAD
-"network.protection.vpn.exclude.local.networks.setting.footer" = "Let local traffic bypass the VPN and connect to devices on your local network, like a printer.";
-
-/* Title for the Exclude Local Networks setting item. */
-"network.protection.vpn.exclude.local.networks.setting.title" = "Exclude Local Networks";
-=======
 "network.protection.vpn.exclude.local.networks.setting.footer" = "Leiskite vietiniam srautui apeiti VPN ir prisijungti prie vietinio tinklo įrenginių, pavyzdžiui, spausdintuvo.";
 
 /* Title for the Exclude Local Networks setting item. */
 "network.protection.vpn.exclude.local.networks.setting.title" = "Neįtraukti vietinių tinklų";
->>>>>>> 95e64073
 
 /* Title for the VPN Location screen's All Countries section. */
 "network.protection.vpn.location.all.countries.section.title" = "All Countries";
 
 /* Subtitle of countries item when there are multiple cities, example : */
-<<<<<<< HEAD
-"network.protection.vpn.location.country.item.formatted.cities.count" = "%d cities";
-=======
 "network.protection.vpn.location.country.item.formatted.cities.count" = "%d miest.";
->>>>>>> 95e64073
 
 /* Title for the VPN Location screen's Nearest Available selection item. */
 "network.protection.vpn.location.nearest.available.item.title" = "Nearest Available";
 
 /* Footer describing the VPN Location screen's Recommended section which just has Nearest Available. */
-<<<<<<< HEAD
-"network.protection.vpn.location.recommended.section.footer" = "Automatically connect to the nearest server we can find.";
-=======
 "network.protection.vpn.location.recommended.section.footer" = "Automatiškai prisijungti prie artimiausio serverio, kurį randame.";
->>>>>>> 95e64073
 
 /* Title for the VPN Location screen's Recommended section. */
 "network.protection.vpn.location.recommended.section.title" = "Recommended";
@@ -1721,11 +1622,7 @@
 "network.protection.vpn.location.subtitle.formatted.city.and.country" = "%1$@, %2$@";
 
 /* Title for the VPN Location screen. */
-<<<<<<< HEAD
-"network.protection.vpn.location.title" = "VPN Location";
-=======
 "network.protection.vpn.location.title" = "VPN vieta";
->>>>>>> 95e64073
 
 /* Title for the VPN Notifications management screen. */
 "network.protection.vpn.notifications.title" = "VPN pranešimai";
@@ -1737,11 +1634,7 @@
 "network.protection.vpn.preferred.location.title" = "Preferred Location";
 
 /* Footer text for the Always on VPN setting item. */
-<<<<<<< HEAD
-"network.protection.vpn.secure.dns.setting.footer" = "Our VPN uses Secure DNS to keep your online activity private, so that your Internet provider can't see what websites you visit.";
-=======
 "network.protection.vpn.secure.dns.setting.footer" = "Mūsų VPN naudoja saugų DNS siekiant apsaugoti jūsų privatumą internete, kad jūsų interneto tiekėjas negalėtų matyti, kokiose svetainėse lankotės.";
->>>>>>> 95e64073
 
 /* Title for the VPN Settings screen. */
 "network.protection.vpn.settings.title" = "VPN nustatymai";
@@ -1869,111 +1762,9 @@
 /* No comment provided by engineer. */
 "section.title.favorites" = "Mėgstami";
 
-/* Settings cell for About DDG */
-"settings.about.ddg" = "Apie DuckDuckGo";
-
-/* Settings section title for About DuckDuckGo */
-"settings.about.section" = "Apie";
-
 /* about page */
 "settings.about.text" = "„DuckDuckGo“ yra nepriklausoma interneto privatumo bendrovė, įkurta 2008 metais ir skirta visiems, kurie pavargo nuo sekimo internete ir nori lengvo sprendimo. Esame įrodymas, kad galite gauti tikrą privatumo apsaugą internete be kompromisų.\n\n„DuckDuckGo“ naršyklėje yra funkcijos, kurių tikitės iš pagrindinės naršyklės, pvz., žymės, skirtukai, slaptažodžiai ir dar daugiau, taip pat [keliolika galingų privatumo apsaugos priemonių](ddgQuickLink://duckduckgo.com/duckduckgo-help-pages/privacy/web-tracking-protections/) pagal numatytuosius nustatymus nėra siūlomas daugelyje populiarių naršyklių. Šis unikalus išsamus privatumo apsaugos rinkinys padeda apsaugoti jūsų veiklą internete – nuo paieškos iki naršymo, el. pašto ir kt.\n\nMūsų privatumo apsaugos priemonės veikia nereikalaudamos nieko žinoti apie technines detales ar naudotis sudėtingais nustatymais. Tereikia visuose įrenginiuose perjungti naršyklę į „DuckDuckGo“ ir privatumas bus užtikrintas pagal numatytuosius nustatymus.\n\nTačiau jei norite žvilgtelėti po gaubtu, daugiau informacijos apie tai, kaip veikia „DuckDuckGo“ privatumo apsauga, galite rasti mūsų [pagalbos puslapiuose] (ddgQuickLink://duckduckgo.com/duckduckgo-help-pages/).";
 
-/* Settings screen cell text for adding the app to the dock */
-"settings.add.to.dock" = "Įtraukti programėlę į stotelę";
-
-/* Settings screen cell text for add widget to the home screen */
-"settings.add.widget" = "Įtraukti valdiklį į pagrindinį ekraną";
-
-/* Settings screen cell text for addess bar position */
-"settings.address.bar" = "Adreso juostos padėtis";
-
-/* Settings screen appearance section title */
-"settings.appearance" = "Išvaizda";
-
-/* Settings screen cell for opening links in associated apps */
-"settings.associated.apps" = "Atidaryti nuorodas susijusiose programose";
-
-/* Description for associated apps description */
-"settings.associated.apps.description" = "Išjungti, kad nuorodos automatiškai neatsidarytų kitose įdiegtose programose.";
-
-/* Settings screen cell for autocomplete */
-"settings.autocomplete" = "Rodyti automatinio užbaigimo pasiūlymus";
-
-/* Settings screen cell text for Application Lock */
-"settings.autolock" = "Programos užraktas";
-
-/* Section footer Autolock description */
-"settings.autolock.description" = "Jei nustatytas „Touch ID“, „Face ID“ arba sistemos slaptažodis, prieš atidarydami būsite paprašyti atrakinti programą.";
-
-/* Settings screen cell text for Automatically Clearing Data */
-"settings.clear.data" = "Automatiškai valyti duomenis";
-
-/* Settings screen cell text for Cookie popups */
-"settings.cookie.popups" = "Valdyti slapukų iššokančiuosius langus";
-
-/* Settings title for the customize section */
-"settings.customize" = "Tinkinti";
-
-/* Settings screen cell text for setting the app as default browser */
-"settings.default.browser" = "Nustatyti kaip numatytąją naršyklę";
-
-/* Settings cell for Email Protection */
-"settings.emailProtection" = "El. pašto apsauga";
-
-/* Settings cell for Email Protection */
-"settings.emailProtection.description" = "Blokuokite el. laiškų sekimo priemones ir paslėpkite savo adresą";
-
-/* Settings cell for Feedback */
-"settings.feedback" = "Bendrinti atsiliepimą";
-
-/* Settings screen cell text for fire button animation */
-"settings.firebutton" = "Mygtuko „Fire“ animacija";
-
-/* Settings screen cell text for Fireproof Sites */
-"settings.fireproof.sites" = "Apsaugoti svetaines";
-
-/* Settings screen cell text for GPC */
-"settings.gpc" = "Visuotinė privatumo kontrolė (VPK)";
-
-/* Settings screen cell text for app icon selection */
-"settings.icon" = "Programėlės piktograma";
-
-/* Settings screen cell for Keyboard */
-"settings.keyboard" = "Klaviatūra";
-
-/* Settings screen cell text for logins */
-"settings.logins" = "Prisijungimai";
-
-/* Settings title for the 'More' section */
-"settings.more" = "Daugiau iš „DuckDuckGo“";
-
-/* Settings screen cell for long press previews */
-"settings.previews" = "Peržiūros ilgai spaudžiant";
-
-/* Settings title for the privacy section */
-"settings.privacy" = "Privatumas";
-
-/* Settings screen cell text for sync and backup */
-"settings.sync" = "Sinchronizuoti ir kurti atsarginę kopiją";
-
-/* Settings screen cell text for text size */
-"settings.text.size" = "Teksto dydis";
-
-/* Settings screen cell text for theme */
-"settings.theme" = "Tema";
-
-/* Title for the Settings View */
-"settings.title" = "Nustatymai";
-
-/* Settings screen cell text for Unprotected Sites */
-"settings.unprotected.sites" = "Neapsaugotos svetainės";
-
-/* Settings cell for Version */
-"settings.version" = "Versija";
-
-/* Settings screen cell for voice search */
-"settings.voice.search" = "Privati paieška balsu";
-
 /* Report a Broken Site screen confirmation button */
 "siteFeedback.buttonText" = "Pateikti ataskaitą";
 
@@ -2067,9 +1858,6 @@
 /* Message for alert warning the user about missing microphone permission */
 "voiceSearch.alert.no-permission.message" = "Patvirtinkite prieigą prie mikrofono „iOS“ sistemos nustatymuose, kad galėtumėte naudotis „DuckDuckGo“ balsu valdomomis funkcijomis.";
 
-/* OK button alert warning the user about missing microphone permission */
-"voiceSearch.alert.no-permission.ok" = "GERAI";
-
 /* Title for alert warning the user about missing microphone permission */
 "voiceSearch.alert.no-permission.title" = "Būtina prieiga prie mikrofono";
 
