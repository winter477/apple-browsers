//
//  UserText.swift
//  DuckDuckGo
//
//  Copyright © 2017 DuckDuckGo. All rights reserved.
//
//  Licensed under the Apache License, Version 2.0 (the "License");
//  you may not use this file except in compliance with the License.
//  You may obtain a copy of the License at
//
//  http://www.apache.org/licenses/LICENSE-2.0
//
//  Unless required by applicable law or agreed to in writing, software
//  distributed under the License is distributed on an "AS IS" BASIS,
//  WITHOUT WARRANTIES OR CONDITIONS OF ANY KIND, either express or implied.
//  See the License for the specific language governing permissions and
//  limitations under the License.
//


import Core

public struct UserText {
    
    public static let addressBarPositionTop = NSLocalizedString("address.bar.top", value: "Top", comment: "Settings label for top position for the address bar")
    public static let addressBarPositionBottom = NSLocalizedString("address.bar.bottom", value: "Bottom", comment: "Settings label for bottom position for the address bar")
    
    public static let appUnlock = NSLocalizedString("app.authentication.unlock", value: "Unlock DuckDuckGo.", comment: "Shown on authentication screen")
    public static let searchDuckDuckGo = NSLocalizedString("search.hint.duckduckgo", value: "Search or enter address", comment: "")
    public static let webSaveBookmarkDone = NSLocalizedString("web.url.save.bookmark.done", value: "Bookmark added", comment: "Confirmation message")
    public static let webBookmarkAlreadySaved = NSLocalizedString("web.url.save.bookmark.exists", value: "Bookmark already saved", comment: "Floating Info message")
    public static let webSaveFavoriteDone = NSLocalizedString("web.url.save.favorite.done", value: "Favorite added", comment: "Confirmation message")
    public static let webFavoriteRemoved = NSLocalizedString("web.url.remove.favorite.done", value: "Favorite removed", comment: "Confirmation message")
    public static let webSaveBookmarkNone = NSLocalizedString("web.url.save.bookmark.none", value: "No webpage to bookmark", comment: "Floating message indicating failure")
    
    public static let actionPasteAndGo = NSLocalizedString("action.title.pasteAndGo", value: "Paste & Go", comment: "Paste and Go action")
    public static let actionRefresh = NSLocalizedString("action.title.refresh", value: "Refresh", comment: "Refresh action - button shown in alert")
    public static let actionAdd = NSLocalizedString("action.title.add", value: "Add", comment: "Add action - button shown in alert")
    public static let actionSave = NSLocalizedString("action.title.save", value: "Save", comment: "Save action - button shown in alert")
    public static let actionCancel = NSLocalizedString("action.title.cancel", value: "Cancel", comment: "Cancel action - button shown in alert")
    public static let actionDelete = NSLocalizedString("action.title.delete", value: "Delete", comment: "Delete action - button shown in alert")
    public static let actionBookmark = NSLocalizedString("action.title.bookmark", value: "Bookmark", comment: "Confirmation of Add to Bookmarks action in Add All Open Tabs to Bookmarks alert")
    public static let actionNewTab = NSLocalizedString("action.title.newTabAction", value: "New", comment: "Create New Tab action")
    public static let actionNewTabForUrl = NSLocalizedString("action.title.newTabForUrl", value: "Open in New Tab", comment: "Open in New Tab action")
    public static let actionNewBackgroundTabForUrl = NSLocalizedString("action.title.newBackgroundTabForUrl", value: "Open in Background", comment: "Open in New Background Tab action")
    public static let actionForgetAll = NSLocalizedString("action.title.forgetAll", value: "Close Tabs and Clear Data", comment: "")
    public static let actionForgetAllDone = NSLocalizedString("action.title.forgetAllDone", value: "Tabs and data cleared", comment: "Confirmation message")
    public static let actionOpen = NSLocalizedString("action.title.open", value: "Open", comment: "Open action")
    public static let actionCopy = NSLocalizedString("action.title.copy", value: "Copy", comment: "Copy action")
    public static let actionCopyMessage = NSLocalizedString("action.title.copy.message", value: "URL copied", comment: "Floating message indicating URL has been copied")
    public static let actionShare = NSLocalizedString("action.title.share", value: "Share", comment: "Share action")
    public static let actionPrint = NSLocalizedString("action.title.print", value: "Print", comment: "Print action")
    public static let actionOpenBookmarks = NSLocalizedString("action.title.bookmarks", value: "Bookmarks", comment: "Button: Open bookmarks list")
    public static let actionEnableProtection = NSLocalizedString("action.title.enable.protection", value: "Enable Privacy Protection", comment: "Enable protection action")
    public static let actionDisableProtection = NSLocalizedString("action.title.disable.protection", value: "Disable Privacy Protection", comment: "Disable protection action")
    public static let actionRequestDesktopSite = NSLocalizedString("action.title.request.desktop.site", value: "Desktop Site", comment: "Action to reload current page in desktop mode")
    public static let actionRequestMobileSite = NSLocalizedString("action.title.request.mobile.site", value: "Mobile Site", comment: "Action to reload current page in mobile mode")
    public static let actionSaveBookmark = NSLocalizedString("action.title.save.bookmark", value: "Add Bookmark", comment: "Add to Bookmarks action")
    public static let actionSaveFavorite = NSLocalizedString("action.title.save.favorite", value: "Add Favorite", comment: "Add to Favorites action")
    public static let actionReportBrokenSite = NSLocalizedString("action.title.reportBrokenSite", value: "Report Broken Site", comment: "Report broken site action")
    public static let actionSettings = NSLocalizedString("action.title.settings", value: "Settings", comment: "Settings action")
    public static let actionGenericEdit = NSLocalizedString("action.generic.edit", value: "Edit", comment: "Buton label for Edit action")
    public static let actionGenericUndo = NSLocalizedString("action.generic.undo", value: "Undo", comment: "Button label for Undo action")
    public static let actionEditBookmark = NSLocalizedString("action.title.edit.bookmark", value: "Edit Bookmark", comment: "Edit Bookmark action")
    public static let actionRemoveFavorite = NSLocalizedString("action.title.remove.favorite", value: "Remove Favorite", comment: "Remove Favorite action")
    
    public static let actionManageFavorites = NSLocalizedString("action.manage.favorites", value: "Manage", comment: "Button label for managing favorites")
    
    public static let voiceoverSuggestionTypeWebsite = NSLocalizedString("voiceover.suggestion.type.website", value: "Open website", comment: "Open suggested website action accessibility title")
    public static let voiceoverSuggestionTypeBookmark = NSLocalizedString("voiceover.suggestion.type.bookmark", value: "Bookmark", comment: "Voice-over title for a Bookmark suggestion. Noun")
    public static let voiceoverSuggestionTypeSearch = NSLocalizedString("voiceover.suggestion.type.search", value: "Search at DuckDuckGo", comment: "Search for suggestion action accessibility title")
    public static let voiceoverActionAutocomplete = NSLocalizedString("voiceover.action.suggestion.autocomplete", value: "Autocomplete suggestion", comment: "Autocomplete selected suggestion into the Address Bar button accessibility label")
    
    public static let alertSaveBookmark = NSLocalizedString("alert.title.save.bookmark", value: "Save Bookmark", comment: "Save Bookmark action")
    public static let alertSaveFavorite = NSLocalizedString("alert.title.save.favorite", value: "Save Favorite", comment: "Save Favorite action")
    public static let alertBookmarkAllTitle = NSLocalizedString("alert.title.bookmarkAll", value: "Bookmark All Tabs?", comment: "Question from confirmation dialog")
    public static let alertBookmarkAllMessage = NSLocalizedString("alert.message.bookmarkAll", value: "Existing bookmarks will not be duplicated.", comment: "")
    
    public static let alertDisableProtection = NSLocalizedString("alert.title.disable.protection", value: "Add to Unprotected Sites", comment: "Disable protection alert")
    public static let alertDisableProtectionPlaceholder = NSLocalizedString("alert.title.disable.protection.placeholder", value: "www.example.com", comment: "Disable potection alert placeholder - leave as it is")
    public static let messageProtectionDisabled = NSLocalizedString("toast.protection.disabled", value: "Privacy Protection disabled for %@", comment: "Confirmation of an action - populated with a domain name")
    public static let messageProtectionEnabled = NSLocalizedString("toast.protection.enabled", value: "Privacy Protection enabled for %@", comment: "Confirmation of an action - populated with a domain name")
    
    public static let authAlertTitle = NSLocalizedString("auth.alert.title", value: "Authentication Required", comment: "Authentication Alert Title")
    public static let authAlertEncryptedConnectionMessage = NSLocalizedString("auth.alert.message.encrypted", value: "Sign in to %@. Your login information will be sent securely.", comment: "Authentication Alert - populated with a domain name")
    public static let authAlertPlainConnectionMessage = NSLocalizedString("auth.alert.message.plain", value: "Log in to %@. Your password will be sent insecurely because the connection is unencrypted.", comment: "Authentication Alert - populated with a domain name")
    public static let authAlertUsernamePlaceholder = NSLocalizedString("auth.alert.username.placeholder", value: "Username", comment: "Authentication User name field placeholder")
    public static let authAlertPasswordPlaceholder = NSLocalizedString("auth.alert.password.placeholder", value: "Password", comment: "Authentication Password field placeholder")
    public static let authAlertLogInButtonTitle = NSLocalizedString("auth.alert.login.button", value: "Sign In", comment: "Authentication Alert Sign In Button")
    
    public static let navigationTitleEdit = NSLocalizedString("navigation.title.edit", value: "Edit", comment: "Edit button")
    public static let navigationTitleDone = NSLocalizedString("navigation.title.done", value: "Done", comment: "Finish editing bookmarks button")
    
    public static let homeRowReminderTitle = NSLocalizedString("home.row.reminder.title", value: "Take DuckDuckGo home", comment: "Home is this context is the bottom home row (dock)")
    public static let homeRowReminderMessage = NSLocalizedString("home.row.reminder.message", value: "Add DuckDuckGo to your dock for easy access!", comment: "")
    
    public static let homeRowOnboardingHeader = NSLocalizedString("home.row.onboarding.header", value: "Add DuckDuckGo to your home screen!", comment: "")
    
    public static let feedbackSumbittedConfirmation = NSLocalizedString("feedback.submitted.confirmation", value: "Thank You! Feedback submitted.", comment: "")
    
    public static let customUrlSchemeTitle = NSLocalizedString("prompt.custom.url.scheme.title", value: "Open in Another App?", comment: "Alert title")
    public static let customUrlSchemeMessage = NSLocalizedString("prompt.custom.url.scheme.prompt", value: "Would you like to leave DuckDuckGo to view this content?", comment: "")
    public static let customUrlSchemeOpen = NSLocalizedString("prompt.custom.url.scheme.open", value: "Open", comment: "Confirm action")
    public static let customUrlSchemeDontOpen = NSLocalizedString("prompt.custom.url.scheme.dontopen", value: "Cancel", comment: "Deny action")
    
    public static let failedToOpenExternally = NSLocalizedString("open.externally.failed", value: "The app required to open that link can’t be found", comment: "’Link’ is link on a website")
    
    public static let sectionTitleBookmarks = NSLocalizedString("section.title.bookmarks", value: "Bookmarks", comment: "")
    public static let sectionTitleFavorites = NSLocalizedString("section.title.favorites", value: "Favorites", comment: "")
    
    public static let favoriteMenuRemove = NSLocalizedString("favorite.menu.remove", value: "Remove", comment: "")
    public static let favoriteMenuEdit = NSLocalizedString("favorite.menu.edit", value: "Edit", comment: "")
    
    public static let emptyBookmarks = NSLocalizedString("empty.bookmarks", value: "No bookmarks added yet", comment: "Empty list state placholder")
    public static let noMatchesFound = NSLocalizedString("empty.search", value: "No matches found", comment: "Empty search placeholder on bookmarks search")
    
    public static let bookmarkTitlePlaceholder = NSLocalizedString("bookmark.title.placeholder", value: "Website title", comment: "Placeholder in the add bookmark form")
    public static let bookmarkAddressPlaceholder = NSLocalizedString("bookmark.address.placeholder", value: "www.example.com", comment: "Placeholder in the add bookmark form")
    public static let bookmarkFolderSelectTitle = NSLocalizedString("bookmark.folderSelect.title", value: "Location", comment: "Header for folder selection for bookmarks")
    public static let bookmarkTopLevelFolderTitle = NSLocalizedString("bookmark.topLevelFolder.title", value: "Bookmarks", comment: "Top level bookmarks folder title")
    
    public static let deleteBookmarkAlertTitle = NSLocalizedString("bookmark.delete.alert.title", value: "Delete?", comment: "Delete bookmark alert title")
    public static let deleteBookmarkAlertMessage = NSLocalizedString("bookmark.delete.alert.message", value: "This will delete your bookmark for \"%@\"", comment: "Delete bookmark alert message")
    public static let bookmarkDeleted = NSLocalizedString("bookmark.deleted.toast", value: "Bookmark deleted", comment: "The message shown after a bookmark has been deleted")
    
    public static let deleteBookmarkFolderAlertTitle = NSLocalizedString("bookmark.deleteFolderAlert.title", value: "Delete %@?", comment: "Delete bookmark folder alert title")
    
    public static func deleteBookmarkFolderAlertMessage(numberOfChildren: Int) -> String {
        let message = NSLocalizedString("bookmark.deleteFolderAlert.message", comment: "Do not translate - stringsdict entry")
        return message.format(arguments: numberOfChildren)
    }
    
    public static let deleteBookmarkFolderAlertDeleteButton = NSLocalizedString("bookmark.deleteFolderAlert.deleteButton", value: "Delete", comment: "Delete bookmark folder alert delete button")
    public static let addbookmarkFolderButton = NSLocalizedString("bookmark.addFolderButton", value: "Add Folder", comment: "Add bookmark folder button text")
    
    public static let editFavoriteScreenTitle = NSLocalizedString("bookmark.editFavorite.title", value: "Edit Favorite", comment: "Edit favorite screen title")
    public static let editBookmarkScreenTitle = NSLocalizedString("bookmark.editBookmark.title", value: "Edit Bookmark", comment: "Edit bookmark screen title")
    public static let editFolderScreenTitle = NSLocalizedString("bookmark.editFolder.title", value: "Edit Folder", comment: "Edit folder screen title")
    
    public static let addFavoriteScreenTitle = NSLocalizedString("bookmark.addFavorite.title", value: "Add Favorite", comment: "Add favorite screen title")
    public static let addBookmarkScreenTitle = NSLocalizedString("bookmark.addBookmark.title", value: "Add Bookmark", comment: "Add bookmark screen title")
    public static let addFolderScreenTitle = NSLocalizedString("bookmark.addFolder.title", value: "Add Folder", comment: "Add folder screen title")
    
    public static let moreBookmarkButton = NSLocalizedString("bookmark.moreButton", value: "More", comment: "More options button text")
    
    public static let importExportBookmarksTitle = NSLocalizedString("bookmarks.importExport.title", value: "Import an HTML file of bookmarks from another browser, or export your existing bookmarks.", comment: "Title of prompt for users where they can choose to import or export an HTML file containing webpage bookmarks")
    public static let importBookmarksActionTitle = NSLocalizedString("bookmarks.importAction.title", value: "Import HTML File", comment: "Title of option to import HTML")
    public static let exportBookmarksActionTitle = NSLocalizedString("bookmarks.exportAction.title", value: "Export HTML File", comment: "Title of option to export HTML")
    public static let importBookmarksFooterButton = NSLocalizedString("bookmarks.importExport.footer.button.title", value: "Import bookmark file from another browser", comment: "Import bookmark file button text")
    public static let importBookmarksSuccessMessage = NSLocalizedString("bookmarks.import.success.message", value: "Your bookmarks have been imported.", comment: "Confirmation message that bookmarks have been imported")
    public static let importBookmarksFailedMessage = NSLocalizedString("bookmarks.import.failed.message", value: "Sorry, we aren’t able to import this file.", comment: "Failure message when bookmarks failed to import")
    public static let exportBookmarksShareSuccessMessage = NSLocalizedString("bookmarks.export.share.success.message", value: "Your bookmarks have been shared.", comment: "Confirmation message that bookmarks have been shared successfully to another app")
    public static let exportBookmarksFilesSuccessMessage = NSLocalizedString("bookmarks.export.files.success.message", value: "Your bookmarks have been exported.", comment: "Confirmation message that bookmarks have been exported to the file system")
    public static let exportBookmarksFailedMessage = NSLocalizedString("bookmarks.export.failed.message", value: "We couldn’t export your bookmarks, please try again.", comment: "Failure message when bookmarks failed to export")
    
    public static let findInPage = NSLocalizedString("findinpage.title", value: "Find in Page", comment: "")
    public static let findInPageCount = NSLocalizedString("findinpage.count", value: "%1$d of %2$d", comment: "Used to indicate number of entries found and position of the currently viewed one: e.g. 1 of 10")
    
    public static let keyCommandShowAllTabs = NSLocalizedString("keyCommandShowAllTabs", value: "Show All Tabs", comment: "")
    public static let keyCommandNewTab = NSLocalizedString("keyCommandNewTab", value: "New Tab", comment: "")
    public static let keyCommandCloseTab = NSLocalizedString("keyCommandCloseTab", value: "Close Tab", comment: "")
    public static let keyCommandNextTab = NSLocalizedString("keyCommandNextTab", value: "Next Tab", comment: "")
    public static let keyCommandPreviousTab = NSLocalizedString("keyCommandPreviousTab", value: "Previous Tab", comment: "")
    public static let keyCommandBrowserForward = NSLocalizedString("keyCommandBrowserForward", value: "Browse Forward", comment: "")
    public static let keyCommandBrowserBack = NSLocalizedString("keyCommandBrowserBack", value: "Browse Back", comment: "")
    public static let keyCommandFind = NSLocalizedString("keyCommandFind", value: "Find in Page", comment: "")
    public static let keyCommandLocation = NSLocalizedString("keyCommandLocation", value: "Search or Enter Address", comment: "")
    public static let keyCommandFire = NSLocalizedString("keyCommandFire", value: "Clear All Tabs and Data", comment: "")
    public static let keyCommandClose = NSLocalizedString("keyCommandClose", value: "Close", comment: "")
    public static let keyCommandSelect = NSLocalizedString("keyCommandSelect", value: "Select", comment: "")
    public static let keyCommandFindNext = NSLocalizedString("keyCommandFindNext", value: "Find Next", comment: "")
    public static let keyCommandFindPrevious = NSLocalizedString("keyCommandFindPrevious", value: "Find Previous", comment: "")
    public static let keyCommandReload = NSLocalizedString("keyCommandReload", value: "Reload", comment: "")
    public static let keyCommandPrint = NSLocalizedString("keyCommandPrint", value: "Print", comment: "")
    public static let keyCommandAddBookmark = NSLocalizedString("keyCommandAddBookmark", value: "Add Bookmark", comment: "")
    public static let keyCommandAddFavorite = NSLocalizedString("keyCommandAddFavorite", value: "Add Favorite", comment: "")
    public static let keyCommandOpenInNewTab = NSLocalizedString("keyCommandOpenInNewTab", value: "Open Link in New Tab", comment: "")
    public static let keyCommandOpenInNewBackgroundTab = NSLocalizedString("keyCommandOpenInNewBackgroundTab", value: "Open Link in Background", comment: "")
    
    public static let bookmarkAllTabsSaved = NSLocalizedString("bookmarkAll.tabs.saved", value: "All tabs bookmarked", comment: "Confirmation message after selecting Bookmark All button")
    public static let bookmarkAllTabsFailedToSave = NSLocalizedString("bookmarkAll.tabs.failed", value: "Added new bookmarks for all tabs", comment: "Info message after selecting Bookmark All button")
    
    public static let themeNameDefault = NSLocalizedString("theme.name.default", value: "System Default", comment: "Entry for Default System theme")
    public static let themeNameLight = NSLocalizedString("theme.name.light", value: "Light", comment: "Light Theme entry")
    public static let themeNameDark = NSLocalizedString("theme.name.dark", value: "Dark", comment: "Dark Theme entry")
    
    public static let themeAccessoryDefault = NSLocalizedString("theme.acc.default", value: "System", comment: "Short entry for Default System theme")
    public static let themeAccessoryLight = NSLocalizedString("theme.acc.light", value: "Light", comment: "Light Theme entry")
    public static let themeAccessoryDark = NSLocalizedString("theme.acc.dark", value: "Dark", comment: "Dark Theme entry")
    
    public static let autoClearAccessoryOn = NSLocalizedString("autoclear.on", value: "On", comment: "")
    public static let autoClearAccessoryOff = NSLocalizedString("autoclear.off", value: "Off", comment: "")
    
    public static let privacyIconShield = NSLocalizedString("privacy.icon.shield", value: "Privacy Icon", comment: "Privacy Icon accessibility title")
    public static let privacyIconDax = NSLocalizedString("privacy.icon.dax", value: "DuckDuckGo logo", comment: "Privacy Icon accessibility title")
    public static let privacyIconOpenDashboardHint = NSLocalizedString("privacy.icon.hint", value: "Tap to open Privacy Dashboard screen", comment: "Privacy Icon accessibility hint")
    
    public static let menuButtonHint = NSLocalizedString("menu.button.hint", value: "Browsing Menu", comment: "")
    public static let bookmarksButtonHint = NSLocalizedString("bookmarks.button.hint", value: "Bookmarks", comment: "")
    
    public static func numberOfTabs(_ number: Int) -> String {
        let message = NSLocalizedString("number.of.tabs", comment: "Do not translate - stringsdict entry")
        return message.format(arguments: number)
    }
    
    public static func openTab(withTitle title: String, atAddress address: String) -> String {
        let message = NSLocalizedString("tab.open.with.title.and.address", value: "Open \"%@\" at %@", comment: "Accesibility label: first string is website title, second is address")
        return message.format(arguments: title, address)
    }
    
    public static let openHomeTab = NSLocalizedString("tab.open.home", value: "Open home tab", comment: "Accessibility label on tab cell")
    public static let closeHomeTab = NSLocalizedString("tab.close.home", value: "Close home tab", comment: "Accessibility label on remove button")
    
    public static func closeTab(withTitle title: String, atAddress address: String) -> String {
        let message = NSLocalizedString("tab.close.with.title.and.address", value: "Close \"%@\" at %@", comment: "Accesibility label: first string is website title, second is address")
        return message.format(arguments: title, address)
    }
    
    public static let favorite = NSLocalizedString("favorite", value: "Favorite", comment: "")
    
    public static let launchscreenWelcomeMessage = NSLocalizedString("launchscreenWelcomeMessage", value: "Welcome to\nDuckDuckGo!", comment: "Please preserve newline character")
    public static let onboardingWelcomeHeader = NSLocalizedString("onboardingWelcomeHeader", value: "Welcome to DuckDuckGo!", comment: "")
    public static let onboardingContinue = NSLocalizedString("onboardingContinue", value: "Continue", comment: "")
    public static let onboardingSkip = NSLocalizedString("onboardingSkip", value: "Skip", comment: "")
    public static let onboardingStartBrowsing = NSLocalizedString("onboardingStartBrowsing", value: "Start Browsing", comment: "This is on a button presented on the last of the onboarding screens.")
    public static let onboardingSetAsDefaultBrowser = NSLocalizedString("onboardingSetAsDefaultBrowser", value: "Set as Default Browser", comment: "")
    public static let onboardingDefaultBrowserTitle = NSLocalizedString("onboardingDefaultBrowserTitle", value: "Make DuckDuckGo your default browser.", comment: "")
    public static let onboardingDefaultBrowserMaybeLater = NSLocalizedString("onboardingDefaultBrowserMaybeLater", value: "Maybe Later", comment: "")
    
    public static let preserveLoginsListTitle = NSLocalizedString("preserveLogins.domain.list.title", value: "Fireproof Sites", comment: "Section header above Fireproofed websites list")
    public static let preserveLoginsListFooter = NSLocalizedString("preserveLogins.domain.list.footer", value: "Websites rely on cookies to keep you signed in. When you Fireproof a site, cookies won’t be erased and you’ll stay signed in, even after using the Fire Button. We still block third-party trackers found on Fireproof websites.", comment: "")
    public static let preserveLoginsRemoveAll = NSLocalizedString("preserveLogins.remove.all", value: "Remove All", comment: "Alert title")
    public static let preserveLoginsRemoveAllOk = NSLocalizedString("preserveLogins.remove.all.ok", value: "OK", comment: "Confirmation button in alert")
    
    public static let preserveLoginsFireproofAskTitle = NSLocalizedString("preserveLogins.fireproof.title", value: "Fireproof %@ to stay signed in?", comment: "Parameter is a string - domain name. Alert title prompting user to fireproof a site so they can stay signed in")
    public static let preserveLoginsFireproofAskMessage = NSLocalizedString("preserveLogins.fireproof.message", value: "Fireproofing this site will keep you signed in after using the Fire Button.", comment: "Alert message explaining to users that the benefit of fireproofing a site is that they will be kept signed in")
    public static let enablePreservingLogins = NSLocalizedString("preserveLogins.menu.enable", value: "Fireproof This Site", comment: "Enable fireproofing for site")
    public static let disablePreservingLogins = NSLocalizedString("preserveLogins.menu.disable", value: "Remove Fireproofing", comment: "Disable fireproofing for site")
    public static let preserveLoginsFireproofConfirmAction = NSLocalizedString("preserveLogins.menu.confirm", value: "Fireproof", comment: "Confirm fireproofing action")
    public static let preserveLoginsFireproofDefer = NSLocalizedString("preserveLogins.menu.defer", value: "Not Now", comment: "Deny fireproofing action")
    public static let preserveLoginsFireproofConfirmMessage = NSLocalizedString("preserveLogins.menu.confirm.message", value: "%@ is now Fireproof", comment: "Parameter is a website URL. Messege confirms that given website has been fireproofed.")
    public static let preserveLoginsRemovalConfirmMessage = NSLocalizedString("preserveLogins.menu.removal.message", value: "Fireproofing removed", comment: " Messege confirms that website is no longer fireproofed.")
    
    public static let homeTabSearchAndFavorites = NSLocalizedString("homeTab.searchAndFavorites", value: "Search or enter address", comment: "This describes empty tab")
    public static let homeTabTitle = NSLocalizedString("homeTab.title", value: "Home", comment: "Home tab title")
    
    public static let daxDialogHomeInitial = NSLocalizedString("dax.onboarding.home.initial", value: "Next, try visiting one of your favorite sites!\n\nI’ll block trackers so they can’t spy on you. I’ll also upgrade the security of your connection if possible. 🔒", comment: "")
    public static let daxDialogHomeSubsequent = NSLocalizedString("dax.onboarding.home.subsequent", value: "You’ve got this!\n\nRemember: Every time you browse with me, a creepy ad loses its wings. 👍", comment: "ad = advertisment")
    public static let daxDialogHomeAddFavorite = NSLocalizedString("dax.onboarding.home.add.favorite", value: "Visit your favorite sites in a flash!\n\nGo to a site you love. Then tap the \"⋯\" icon and select *Add to Favorites*.", comment: "Encourage user to add favorite site using the browsing menu.")
    public static let daxDialogHomeAddFavoriteAccessible = NSLocalizedString("dax.onboarding.home.add.favorite.accessible", value: "Visit your favorite sites in a flash! Visit one of your favorite sites. Then tap the open menu button and select Add to Favorites.", comment: "Accessible version of dax.onboarding.home.add.favorite")
    
    public static let daxDialogBrowsingAfterSearch = NSLocalizedString("dax.onboarding.browsing.after.search", value: "Your DuckDuckGo searches are anonymous. Always. 🙌", comment: "")
    public static let daxDialogBrowsingAfterSearchCTA = NSLocalizedString("dax.onboarding.browsing.after.search.cta", value: "Phew!", comment: "")
    
    public static let daxDialogBrowsingWithoutTrackers = NSLocalizedString("dax.onboarding.browsing.without.trackers", value: "As you tap and scroll, I’ll block pesky trackers.\n\nGo ahead - keep browsing!", comment: "")
    public static let daxDialogBrowsingWithoutTrackersCTA = NSLocalizedString("dax.onboarding.browsing.without.trackers.cta", value: "Got It", comment: "")
    
    public static let daxDialogBrowsingSiteIsMajorTracker = NSLocalizedString("dax.onboarding.browsing.site.is.major.tracker", value: "Heads up! I can’t stop %1$@ from seeing your activity on %2$@.\n\nBut browse with me, and I can reduce what %1$@ knows about you overall by blocking their trackers on lots of other sites.",  comment: "First paramter is a string - network name, 2nd parameter is a string - domain name")
    public static let daxDialogBrowsingSiteIsMajorTrackerCTA = NSLocalizedString("dax.onboarding.browsing.site.is.major.tracker.cta", value:  "Got It", comment: "")
    
    public static let daxDialogBrowsingSiteOwnedByMajorTracker = NSLocalizedString("dax.onboarding.browsing.site.owned.by.major.tracker", value: "Heads up! Since %2$@ owns %1$@, I can’t stop them from seeing your activity here.\n\nBut browse with me, and I can reduce what %2$@ knows about you overall by blocking their trackers on lots of other sites.", comment: "Parameters are domain names (strings)")
    public static let daxDialogBrowsingSiteOwnedByMajorTrackerCTA = NSLocalizedString("dax.onboarding.browsing.site.owned.by.major.tracker.cta", value: "Got It", comment: "Got It")
    
    public static let daxDialogBrowsingWithOneTracker = NSLocalizedString("dax.onboarding.browsing.one.tracker", value: "*%1$@* was trying to track you here.\n\nI blocked them!\n\n☝️ You can check the address bar to see who is trying to track you when you visit a new site.", comment: "Parameter is domain name (string)")
    public static let daxDialogBrowsingWithOneTrackerCTA = NSLocalizedString("dax.onboarding.browsing.one.tracker.cta", value: "High Five!", comment: "")
    
    public static let daxDialogBrowsingWithMultipleTrackers = NSLocalizedString("dax.onboarding.browsing.multiple.trackers", comment: "First parameter is a count of additional trackers, second and third are names of the tracker networks (strings)")
    public static let daxDialogBrowsingWithMultipleTrackersCTA = NSLocalizedString("dax.onboarding.browsing.multiple.trackers.cta" , value: "High Five!", comment: "")
    
    public static let daxDialogFireButtonEducation = NSLocalizedString("dax.onboarding.fire.button", value: "Personal data can build up in your browser. Yuck. Use the Fire Button to burn it all away. Give it a try now! 👇", comment: "Encourage user to try clearing data with the fire button")
    public static let daxDialogFireButtonEducationConfirmAction = NSLocalizedString("dax.onboarding.fire.button.confirmAction", value: "Close Tabs and Clear Data", comment: "Encourage user to try clearing data with the fire button")
    public static let daxDialogFireButtonEducationCancelAction = NSLocalizedString("dax.onboarding.fire.button.cancelAction", value: "Cancel", comment: "Cancel action")
    
    
    public static let daxDialogOnboardingMessage = NSLocalizedString("dax.onboarding.message", value: "The Internet can be kinda creepy.\n\nNot to worry! Searching and browsing privately is easier than you think.", comment: "")
    
    public static let daxDialogHideTitle = NSLocalizedString("dax.hide.title", value: "Hide remaining tips?", comment: "Title in Hide Dax dialog")
    public static let daxDialogHideMessage = NSLocalizedString("dax.hide.message", value: "There are only a few, and we tried to make them informative.", comment: "Subtitle in Hide Dax dialog")
    public static let daxDialogHideButton = NSLocalizedString("dax.hide.button", value: "Hide Tips Forever", comment: "")
    public static let daxDialogHideCancel = NSLocalizedString("dax.hide.cancel", value: "Cancel", comment: "")
    
    public static let tabSwitcherAccessibilityLabel = NSLocalizedString("tab.switcher.accessibility.label", value: "Tab Switcher", comment: "Tab Switcher Accessibility Label")
    
    public static let onboardingWidgetsHeader = NSLocalizedString("onboarding.widgets.header", value: "Using DuckDuckGo just got easier.", comment: "")
    public static let onboardingWidgetsContinueButtonText = NSLocalizedString("onboarding.widgets.continueButton", value: "Add Widget", comment: "")
    public static let onboardingWidgetsSkipButtonText = NSLocalizedString("onboarding.widgets.skipButton", value: "Maybe Later", comment: "")
    
    public static let doNotSellInfoText = NSLocalizedString("donotsell.info.headertext", value: "DuckDuckGo automatically blocks many trackers. With Global Privacy Control (GPC), you can also ask participating websites to restrict selling or sharing your personal data with other companies.",
                                                            comment: "")
    public static let doNotSellLearnMore = NSLocalizedString("donotsell.disclaimer.learnmore", value: "Learn More", comment: "")
    public static let doNotSellEnabled = NSLocalizedString("donotsell.enabled", value: "Enabled", comment: "GPC Setting state")
    public static let doNotSellDisabled = NSLocalizedString("donotsell.disabled", value: "Disabled", comment: "GPC Setting state")
    
    public static let autoconsentEnabled = NSLocalizedString("autoconsent.enabled", value: "Enabled", comment: "Autoconsent for Cookie Management Setting state")
    public static let autoconsentDisabled = NSLocalizedString("autoconsent.disabled", value: "Disabled", comment: "Autoconsent for Cookie Management Setting state")
    public static let autoconsentInfoText = NSLocalizedString("autoconsent.info.header", value: "When DuckDuckGo detects cookie consent pop-ups on sites you visit, we can try to automatically set your cookie preferences to minimize cookies and maximize privacy, then close the pop-ups. Some sites don't provide an option to manage cookie preferences, so we can only hide pop-ups like these.", comment: "")
    
    public static let emailBrowsingMenuUseNewDuckAddress = NSLocalizedString("email.browsingMenu.useNewDuckAddress", value: "Generate Private Duck Address", comment: "Email option title in the browsing menu")
    public static let emailBrowsingMenuAlert = NSLocalizedString("email.browsingMenu.alert", value: "New address copied to your clipboard", comment: "Title for the email copy browsing menu alert")
    public static let emailAliasPromptTitle = NSLocalizedString("email.aliasAlert.prompt.title", value: "Select email address", comment: "Title for the email alias selection prompt")
    public static let emailAliasPromptUseUserAddressSubtitle = NSLocalizedString("email.aliasAlert.prompt.useUserAddress.subtitle", value: "Block email trackers", comment: "Subtitle for choosing primary user email address")
    public static let emailAliasPromptGeneratePrivateAddress = NSLocalizedString("email.aliasAlert.prompt.generatePrivateAddress", value: "Generate Private Duck Address", comment: "Option for generating a private email address")
    public static let emailAliasPromptGeneratePrivateAddressSubtitle = NSLocalizedString("email.aliasAlert.prompt.generatePrivateAddress.subtitle", value: "Block email trackers & hide address", comment: "Subtitle for generating a private email address")
    
    public static let emailAliasAlertTitle = NSLocalizedString("email.aliasAlert.title", value: "Block email trackers with a Duck Address", comment: "Title for the email alias selection alert")
    public static let emailAliasAlertUseUserAddress = NSLocalizedString("email.aliasAlert.useUserAddress", value: "Use %@", comment: "Parameter is an email address (string)")
    public static let emailAliasAlertGeneratePrivateAddress = NSLocalizedString("email.aliasAlert.generatePrivateAddress", value: "Generate Private Duck Address", comment: "Option for generating a private email address")
    public static let emailAliasAlertDecline = NSLocalizedString("email.aliasAlert.decline", value: "Cancel", comment: "Cancel option for the email alias alert")
    
    public static let emailSettingEnabled = NSLocalizedString("email.settings.enabled", value: "Enabled", comment: "Signed in state for the email feature")
    public static let emailSettingsOff = NSLocalizedString("email.settings.off", value: "Off", comment: "Signed out state for the email feature")
    public static let emailSettingsFooterText = NSLocalizedString("email.settings.footer", value: "Removing Email Protection from this device removes the option to fill in your Personal Duck Address or a newly generated Private Duck Address into email fields as you browse the web.\n\nTo delete your Duck Addresses entirely, or for any other questions or feedback, reach out to us at support@duck.com.", comment: "Footer text for the email feature")
    
    public static let fireButtonAnimationFireRisingName = NSLocalizedString("fireButtonAnimation.fireRising.name", value: "Inferno", comment: "")
    public static let fireButtonAnimationWaterSwirlName = NSLocalizedString("fireButtonAnimation.waterSwirl.name", value: "Whirlpool", comment: "")
    public static let fireButtonAnimationAirstreamName = NSLocalizedString("fireButtonAnimation.airstream.name", value: "Airstream", comment: "")
    public static let fireButtonAnimationNoneName = NSLocalizedString("fireButtonAnimation.none.name", value: "None", comment: "")
    
    public static let webJSAlertOKButton = NSLocalizedString("webJSAlert.OK.button", value: "OK", comment: "OK button for JavaScript alerts")
    public static let webJSAlertCancelButton = NSLocalizedString("webJSAlert.cancel.button", value: "Cancel", comment: "Cancel button for JavaScript alerts")
    public static let webJSAlertWebsiteMessageFormat = NSLocalizedString("webJSAlert.website-message.format", value: "A message from %@:", comment: "Alert title explaining the message is shown by a website")
    
    public static let noVoicePermissionAlertTitle = NSLocalizedString("voiceSearch.alert.no-permission.title", value: "Microphone Access Required", comment: "Title for alert warning the user about missing microphone permission")
    public static let noVoicePermissionAlertOKbutton = NSLocalizedString("voiceSearch.alert.no-permission.ok", value: "OK", comment: "OK button alert warning the user about missing microphone permission")
    public static let noVoicePermissionAlertMessage = NSLocalizedString("voiceSearch.alert.no-permission.message", value: "Please allow Microphone access in iOS System Settings for DuckDuckGo to use voice features.", comment: "Message for alert warning the user about missing microphone permission")
    public static let noVoicePermissionActionSettings = NSLocalizedString("voiceSearch.alert.no-permission.action.settings", value: "Settings", comment: "No microphone permission alert action button to open the settings app")
    public static let voiceSearchCancelButton = NSLocalizedString("voiceSearch.cancel", value: "Cancel", comment: "Cancel button for voice search")
    public static let voiceSearchFooter = NSLocalizedString("voiceSearch.footer.note", value: "Audio is processed on-device. It's not stored or shared with anyone, including DuckDuckGo.", comment: "Voice-search footer note with on-device privacy warning")
    public static let textSizeDescription = NSLocalizedString("textSize.description", value: "Choose your preferred text size. Websites you view in DuckDuckGo will adjust to it.", comment: "Description text for the text size adjustment setting")
    public static func textSizeFooter(for percentage: String) -> String {
        let message = NSLocalizedString("textSize.footer", value: "Text Size - %@", comment: "Replacement string is a current percent value e.g. '120%'")
        return message.format(arguments: percentage)
    }
    
    public static let addWidget = NSLocalizedString("addWidget.button", value: "Add Widget", comment: "")
    public static let addWidgetTitle = NSLocalizedString("addWidget.title", value: "One tap to your favorite sites.", comment: "")
    public static let addWidgetDescription = NSLocalizedString("addWidget.description", value: "Get quick access to private search and the sites you love.", comment: "")
    public static let addWidgetSettingsFirstParagraph = NSLocalizedString("addWidget.settings.firstParagraph", value: "Long-press on the home screen to enter jiggle mode.", comment: "")
    public static let addWidgetSettingsSecondParagraph = NSLocalizedString("addWidget.settings.secondParagraph.%@", value: "Tap the plus %@ button.", comment: "Replacement string is a plus button icon.")
    public static let addWidgetSettingsThirdParagraph = NSLocalizedString("addWidget.settings.title", value: "Find and select DuckDuckGo. Then choose a widget.", comment: "")
    
    public static let actionSaveToDownloads = NSLocalizedString("downloads.alert.action.save-to-downloads", value: "Save to Downloads", comment: "Alert action for starting a file dowload")
    public static func messageDownloadStarted(for filename: String) -> String {
        let message = NSLocalizedString("downloads.message.download-started", value: "Download started for %@", comment: "Message confirming that the download process has started. Parameter is downloaded file's filename")
        return message.format(arguments: filename)
    }
    public static func messageDownloadComplete(for filename: String) -> String {
        let message = NSLocalizedString("downloads.message.download-complete", value: "Download complete for %@", comment: "Message confirming that the download process has completed. Parameter is downloaded file's filename")
        return message.format(arguments: filename)
    }
    public static func messageDownloadDeleted(for filename: String) -> String {
        let message = NSLocalizedString("downloads.message.download-deleted", value: "Deleted %@", comment: "Message confirming the file was deleted. Parameter is file's filename")
        return message.format(arguments: filename)
    }
    public static let messageAllFilesDeleted = NSLocalizedString("downloads.message.all-files-deleted", value: "All files deleted", comment: "Message confirming that all files on the downloads list have been deleted")
    
    public static let actionGenericShow = NSLocalizedString("action.generic.show", value: "Show", comment: "Button label for a generic show action")
    public static let actionDownloads = NSLocalizedString("action.title.downloads", value: "Downloads", comment: "Downloads menu item opening the downlods list")
    public static let downloadsScreenTitle = NSLocalizedString("downloads.downloads-list.title", value: "Downloads", comment: "Downloads list screen title")
    
    public static func downloadProgressMessage(currentSize: String, totalSize: String) -> String {
        let message = NSLocalizedString("downloads.downloads-list.row.downloading", value: "Downloading - %@ of %@", comment: "Label displaying file download progress. Both parameters are formatted data size measurements e.g. 5MB. First parameter is data size currently downloaded. Second parameter is total expected data size of the file.")
        return message.format(arguments: currentSize, totalSize)
    }
    
    public static func downloadProgressMessageForUnknownTotalSize(currentSize: String) -> String {
        let message = NSLocalizedString("downloads.downloads-list.row.downloadingUnknownTotalSize", value: "Downloading - %@", comment: "Label displaying file download progress. The parameter is formatted data size measurements currently downloaded e.g. 5MB.")
        return message.format(arguments: currentSize)
    }
    
    public static let cancelDownloadAlertTitle = NSLocalizedString("downloads.cancel-download.alert.title", value: "Cancel download?", comment: "Title for alert when trying to cancel the file download")
    public static let cancelDownloadAlertDescription = NSLocalizedString("downloads.cancel-download.alert.message", value: "Are you sure you want to cancel this download?", comment: "Message for alert when trying to cancel the file download")
    public static let cancelDownloadAlertResumeAction = NSLocalizedString("downloads.cancel-download.alert.resume", value: "Resume", comment: "Resume download action for alert when trying to cancel the file download")
    public static let cancelDownloadAlertCancelAction = NSLocalizedString("downloads.cancel-download.alert.cancel", value: "Cancel", comment: "Cancel download action for alert when trying to cancel the file download")
    
    public static let downloadsListDeleteAllButton = NSLocalizedString("downloads.downloads-list.delete-all", value: "Delete All", comment: "Button for deleting all items on downloads list")
    public static let messageDownloadFailed = NSLocalizedString("downloads.message.download-failed", value: "Failed to download. Check internet connection.", comment: "Message informing that the download has failed due to connection issues")
    public static let fireButtonInterruptingDownloadsAlertDescription = NSLocalizedString("downloads.fire-button.alert.message", value: "This will also cancel downloads in progress", comment: "Additional alert message shown when there are active downloads when using the fire button")
    
    public static let dateRangeToday = NSLocalizedString("date.range.today", value: "Today", comment: "Title for a section containing only items from today")
    public static let dateRangeYesterday = NSLocalizedString("date.range.yesterday", value: "Yesterday", comment: "Title for a section containing only items from yesterday")
    public static let dateRangePastWeek = NSLocalizedString("date.range.past-week", value: "Past week", comment: "Title for a section containing only items from past week")
    public static let dateRangePastMonth = NSLocalizedString("date.range.past-month", value: "Past month", comment: "Title for a section containing only items from past month")
    
    public static let emptyDownloads = NSLocalizedString("downloads.downloads-list.empty", value: "No files downloaded yet", comment: "Empty downloads list placholder")
    
    public static let autofillSaveLoginTitleNewUser = NSLocalizedString("autofill.save-login.new-user.title", value: "Do you want DuckDuckGo to save your password?", comment: "Title displayed on modal asking for the user to save the login for the first time")
    public static let autofillSaveLoginTitle = NSLocalizedString("autofill.save-login.title", value: "Save Password?", comment: "Title displayed on modal asking for the user to save the login")
    public static let autofillUpdateUsernameTitle = NSLocalizedString("autofill.update-usernamr.title", value: "Update username?", comment: "Title displayed on modal asking for the user to update the username")

    public static let autofillSaveLoginMessageNewUser = NSLocalizedString("autofill.save-login.new-user.message", value: "Passwords are stored securely on your device.", comment: "Message displayed on modal asking for the user to save the login for the first time")
    public static let autofillSaveLoginNotNowCTA = NSLocalizedString("autofill.save-login.not-now.CTA", value: "Don’t Save", comment: "Cancel CTA displayed on modal asking for the user to save the login")
    public static let autofillSaveLoginNeverPromptCTA = NSLocalizedString("autofill.save-login.never-prompt.CTA", value:"Never Ask for This Site", comment: "CTA displayed on modal asking if the user never wants to be prompted to save a login for this website agin")
    
    public static func autofillUpdatePassword(for title: String) -> String {
        let message = NSLocalizedString("autofill.update-password.title", value: "Update password for\n%@?", comment: "Title displayed on modal asking for the user to update the password")
        return message.format(arguments: title)
    }
    public static let autoUpdatePasswordMessage = NSLocalizedString("autofill.update-password.message", value: "DuckDuckGo will update this stored password on your device.", comment: "Message displayed on modal asking for the user to update the password")
    
    public static let autofillSavePasswordSaveCTA = NSLocalizedString("autofill.save-password.save.CTA", value: "Save Password", comment: "Confirm CTA displayed on modal asking for the user to save the password")
    public static let autofillUpdatePasswordSaveCTA = NSLocalizedString("autofill.update-password.save.CTA", value: "Update Password", comment: "Confirm CTA displayed on modal asking for the user to update the password")
    public static let autofillShowPassword = NSLocalizedString("autofill.show-password", value: "Show Password", comment: "Accessibility title for a Show Password button displaying actial password instead of *****")
    public static let autofillHidePassword = NSLocalizedString("autofill.hide-password", value: "Hide Password", comment: "Accessibility title for a Hide Password button replacing displayed password with *****")
    public static let autofillUpdateUsernameSaveCTA = NSLocalizedString("autofill.update-username.save.CTA", value: "Update Username", comment: "Confirm CTA displayed on modal asking for the user to update the login")
    public static let autofillLoginSavedToastMessage = NSLocalizedString("autofill.login-saved.toast", value: "Password saved", comment: "Message displayed after saving an autofill login")
    public static let autofillLoginUpdatedToastMessage = NSLocalizedString("autofill.login-updated.toast", value: "Password updated", comment: "Message displayed after updating an autofill login")
    public static let autofillLoginSaveToastActionButton = NSLocalizedString("autofill.login-save-action-button.toast", value: "View", comment: "Button displayed after saving/updating an autofill login that takes the user to the saved login")

    public static let autofillKeepEnabledAlertTitle = NSLocalizedString("autofill.keep-enabled.alert.title", value: "Do you want to keep saving passwords?", comment: "Title for alert when asking the user if they want to keep using autofill")
    public static let autofillKeepEnabledAlertMessage = NSLocalizedString("autofill.keep-enabled.alert.message", value: "You can disable this at any time in Settings.", comment: "Message for alert when asking the user if they want to keep using autofill")
    public static let autofillKeepEnabledAlertKeepUsingAction = NSLocalizedString("autofill.keep-enabled.alert.keep-using", value: "Keep Saving", comment: "Confirm action for alert when asking the user if they want to keep using autofill")
    public static let autofillKeepEnabledAlertDisableAction = NSLocalizedString("autofill.keep-enabled.alert.disable", value: "Disable", comment: "Disable action for alert when asking the user if they want to keep using autofill")

    public static let actionAutofillLogins = NSLocalizedString("action.title.autofill.logins", value: "Passwords", comment: "Autofill Logins menu item opening the login list")

    // MARK: - Waitlist
    
    public static let waitlistPrivacyDisclaimer = NSLocalizedString("waitlist.privacy-disclaimer",
                                                                    value: "You won’t need to share any personal information to join the waitlist. You’ll secure your place in line with a timestamp that exists solely on your device so we can notify you when it’s your turn.",
                                                                    comment: "Privacy disclaimer for the Waitlist feature")
    public static let waitlistInviteCode = NSLocalizedString("waitlist.invite-code", value: "Invite Code", comment: "Label text for the invite code")
    public static let waitlistShareLink = NSLocalizedString("waitlist.join-waitlist-screen.share-link", value: "Share Link", comment: "Title for the Share Link button")
    public static let waitlistCopy = NSLocalizedString("waitlist.copy", value: "Copy", comment: "Title for the copy action")
    public static let waitlistNotifyMe = NSLocalizedString("waitlist.joined.no-notification.get-notification", value: "Notify Me", comment: "Notification text for the waitlist")
    public static let waitlistNotifyMeConfirmationTitle = NSLocalizedString("waitlist.joined.no-notification.get-notification-confirmation-title", value: "Get a notification when it’s your turn?", comment: "Title for the alert to confirm enabling notifications")
    public static let waitlistNoThanks = NSLocalizedString("waitlist.joined.no-notification.no-thanks", value: "No Thanks", comment: "Cancel button in the alert to confirm enabling notifications")
    public static let waitlistNotificationDisabled = NSLocalizedString("waitlist.notification.disabled", value: "We can notify you when it’s your turn, but notifications are currently disabled for DuckDuckGo.", comment: "Text used for the Notifications Disabled state")
    public static let waitlistJoin = NSLocalizedString("waitlist.join-waitlist-screen.join", value: "Join the Private Waitlist", comment: "Title for the Join Waitlist screen")
    public static let waitlistJoining = NSLocalizedString("waitlist.join-waitlist-screen.joining", value: "Joining Waitlist...", comment: "Temporary status text for the Join Waitlist screen")
    public static let waitlistAllowNotifications = NSLocalizedString("waitlist.allow-notifications", value: "Allow Notifications", comment: "Title for the button to enable push notifications in system settings")
    public static let waitlistAvailableNotificationBody = NSLocalizedString("waitlist.available.notification.body", value: "Open your invite", comment: "Body text for the waitlist notification")
    public static let waitlistOnTheList = NSLocalizedString("waitlist.queue-screen.on-the-list", value: "You’re on the list!", comment: "Title for the queue screen")
    public static let waitlistYoureInvited = NSLocalizedString("waitlist.invite-screen.youre-invited", value: "You’re Invited!", comment: "Title for the invite code screen")
    public static let waitlistDownloadAvailable = NSLocalizedString("waitlist.settings.download-available", value: "Download available", comment: "Title for the settings subtitle")
    public static func waitlistInviteScreenStepTitle(step: Int) -> String {
        NSLocalizedString("waitlist.invite-screen.step.title", value: "Step %d", comment: "Step title on the invite screen").format(arguments: step)
    }
    public static let waitlistShareSheetTitle = NSLocalizedString("waitlist.share-sheet.title", value: "You’re Invited!", comment: "Title for the share sheet entry")
    
    // MARK: - Mac Waitlist
    
    public static let macBrowserTitle = NSLocalizedString("mac-waitlist.title", value: "DuckDuckGo App for Mac", comment: "Title for the Mac Waitlist feature")
    public static let macWaitlistSummary = NSLocalizedString("mac-browser.waitlist.summary", value: "DuckDuckGo for Mac has the speed you need, the browsing features you expect, and comes packed with our best-in-class privacy essentials.", comment: "Summary text for the macOS browser waitlist")
    public static let macWaitlistTryDuckDuckGoForMac = NSLocalizedString("mac-waitlist.join-waitlist-screen.try-duckduckgo-for-mac", value: "Get DuckDuckGo for Mac!", comment: "Title for the Join Waitlist screen")
    public static let macWaitlistOnYourMacGoTo = NSLocalizedString("mac-waitlist.join-waitlist-screen.on-your-mac-go-to", value: "On your Mac, go to:", comment: "Description text above the Share Link button")
    public static let macWaitlistWindowsComingSoon = NSLocalizedString("mac-waitlist.join-waitlist-screen.windows", value: "Windows coming soon!", comment: "Disclaimer for the Join Waitlist screen")
    public static let macWaitlistWindows = NSLocalizedString("mac-waitlist.join-waitlist-screen.windows-waitlist", value: "Looking for the Windows version?", comment: "Title for the macOS waitlist button redirecting to Windows waitlist")
    public static let macWaitlistCopy = NSLocalizedString("mac-waitlist.copy", value: "Copy", comment: "Title for the copy action")
    public static let macWaitlistShareLink = NSLocalizedString("mac-waitlist.join-waitlist-screen.share-link", value: "Share Link", comment: "Title for the Share Link button")
    
    // MARK: - Windows Waitlist
    
    public static let windowsWaitlistTitle = NSLocalizedString("windows-waitlist.title", value: "DuckDuckGo App for Windows", comment: "Title for the Windows Waitlist feature")
    public static let windowsWaitlistSummary = NSLocalizedString("windows-waitlist.summary", value: "DuckDuckGo for Windows has what you need to browse with more privacy — private search, tracker blocking, forced encryption, and cookie pop-up blocking, plus more best-in-class protections on the way.", comment: "Summary text for the Windows browser waitlist")
    public static let windowsWaitlistOnYourComputerGoTo = NSLocalizedString("mac-waitlist.join-waitlist-screen.on-your-computer-go-to", value: "On your Windows computer, go to:", comment: "Description text above the Share Link button")
    public static let windowsWaitlistTryDuckDuckGoForWindowsDownload = NSLocalizedString("windows-waitlist.waitlist-download-screen.try-duckduckgo-for-windows", value: "Get DuckDuckGo for Windows!", comment: "Title for the Windows browser download link page")
    public static let windowsWaitlistTryDuckDuckGoForWindows = NSLocalizedString("windows-waitlist.join-waitlist-screen.try-duckduckgo-for-windows", value: "Get early access to try DuckDuckGo for Windows!", comment: "Title for the Join Windows Waitlist screen")
    public static let windowsWaitlistMac = NSLocalizedString("windows-waitlist.join-waitlist-screen.mac-waitlist", value: "Looking for the Mac version?", comment: "Title for the Windows waitlist button redirecting to Mac waitlist")
    public static let windowsWaitlistBrowsePrivately = NSLocalizedString("windows-waitlist.settings.browse-privately", value: "Browse privately with our app for Windows", comment: "Title for the settings subtitle")
    
    public static let windowsWaitlistJoinedWithNotifications = NSLocalizedString("windows-waitlist.joined.notifications-enabled",
                                                                                 value: "We’ll send you a notification when your copy of DuckDuckGo for Windows is ready for download.",
                                                                                 comment: "Label text for the Joined Waitlist state with notifications enabled")
    public static let windowsWaitlistJoinedWithoutNotifications = NSLocalizedString("windows-waitlist.joined.notifications-declined",
                                                                                    value: "Your invite to try DuckDuckGo for Windows will arrive here. Check back soon, or we can send you a notification when it’s your turn.",
                                                                                    comment: "Label text for the Joined Waitlist state with notifications declined")
    public static let windowsWaitlistNotifyMeConfirmationMessage = NSLocalizedString("windows-waitlist.joined.no-notification.get-notification-confirmation-message", value: "We’ll send you a notification when your copy of DuckDuckGo for Windows is ready for download. ", comment: "Message for the alert to confirm enabling notifications")
    public static let windowsWaitlistInviteScreenSubtitle = NSLocalizedString("windows-waitlist.invite-screen.subtitle", value: "Ready to use DuckDuckGo on Windows?", comment: "Subtitle for the Windows Waitlist Invite screen")
    public static let windowsWaitlistInviteScreenStep1Description = NSLocalizedString("windows-waitlist.invite-screen.step-1.description", value: "Visit this URL on your Windows device to download:", comment: "Description on the invite screen")
    public static let windowsWaitlistInviteScreenStep2Description = NSLocalizedString("windows-waitlist.invite-screen.step-2.description", value: "Open DuckDuckGo Installer in Downloads, select Install, then enter your invite code.", comment: "Description on the invite screen")
    public static let windowsWaitlistAvailableNotificationTitle = NSLocalizedString("windows-waitlist.available.notification.title", value: "Try DuckDuckGo for Windows!", comment: "Title for the Windows waitlist notification")
    public static func windowsWaitlistShareSheetMessage(code: String) -> String {
        let localized = NSLocalizedString("windows-waitlist.share-sheet.invite-code-message", value: """
            You’re invited!
            
            Ready to use DuckDuckGo on Windows?
            
            Step 1
            Visit this URL on your Windows device to download:
            https://duckduckgo.com/windows
            
            Step 2
            Open DuckDuckGo Installer in Downloads, select Install, then enter your invite code.
            
            Invite code: %@
            """, comment: "Message used when sharing to iMessage. Parameter is an eight digit invite code.")
        
        return localized.format(arguments: code)
    }
    
    
    // MARK: App Tracking Protection
    
    public static let appTPOnboardingTitle1 = NSLocalizedString("appTP.onboarding.title1", value: "One easy step for better app privacy!", comment: "Title for first AppTP onboarding page")
    public static let appTPOnboardingPage1Info1 = NSLocalizedString("appTP.onboarding.page1Info1", value: "Over 85% of free iOS apps", comment: "First part of info on the first AppTP onboarding page")
    public static let appTPOnboardingPage1Info2 = NSLocalizedString("appTP.onboarding.page1Info2", value: " we’ve tested allow other companies to track your personal information, even when you’re sleeping.", comment: "Second part of info on the first AppTP onboarding page (note the leading space)")
    public static let appTPOnboardingPage1Info3 = NSLocalizedString("appTP.onboarding.page1Info3", value: "See who we catch trying to track you in your apps and take back control.", comment: "Third part of info on the first AppTP onboarding page")
    
    public static let appTPOnboardingTitle2 = NSLocalizedString("appTP.onboarding.title2", value: "How does it work?", comment: "Title for second AppTP onboarding page")
    public static let appTPOnboardingPage2Info1 = NSLocalizedString("appTP.onboarding.page2Info1", value: "App Tracking Protection ", comment: "First part of info on the second AppTP onboarding page (note the trailing space)")
    public static let appTPOnboardingPage2Info2 = NSLocalizedString("appTP.onboarding.page2Info2", value: "detects and blocks app trackers from other companies,", comment: "Second part of info on the second AppTP onboarding page")
    public static let appTPOnboardingPage2Info3 = NSLocalizedString("appTP.onboarding.page2Info3", value: " like when Google attempts to track you in a health app.", comment: "Third part of info on the second AppTP onboarding page (note the leading space)")
    public static let appTPOnboardingPage2Info4 = NSLocalizedString("appTP.onboarding.page2Info4", value: "It’s free,", comment: "Fourth part of info on the second AppTP onboarding page")
    public static let appTPOnboardingPage2Info5 = NSLocalizedString("appTP.onboarding.page2Info5", value: " and you can enjoy your apps as you normally would. Working in the background, it helps ", comment: "Fifth part of info on the second AppTP onboarding page (note the leading and trailing space)")
    public static let appTPOnboardingPage2Info6 = NSLocalizedString("appTP.onboarding.page2Info6", value: "protect you night and day.", comment: "Sixth part of info on the second AppTP onboarding page")
    
    public static let appTPOnboardingTitle3 = NSLocalizedString("appTP.onboarding.title3", value: "Who sees your data?", comment: "Title for third AppTP onboarding page")
    public static let appTPOnboardingPage3Info1 = NSLocalizedString("appTP.onboarding.page3Info1", value: "App Tracking Protection is not a VPN.", comment: "First part of info on the third AppTP onboarding page")
    public static let appTPOnboardingPage3Info2 = NSLocalizedString("appTP.onboarding.page3Info2", value: " However, your device will recognize it as one. This is because it uses a local VPN connection to work.", comment: "Second part of info on the third AppTP onboarding page (note the leading space)")
    public static let appTPOnboardingPage3Info3 = NSLocalizedString("appTP.onboarding.page3Info3", value: "App Tracking Protection is different. ", comment: "Third part of info on the third AppTP onboarding page (note the trailing space)")
    public static let appTPOnboardingPage3Info4 = NSLocalizedString("appTP.onboarding.page3Info4", value: "It never routes app data through an external server.", comment: "Fourth part of info on the third AppTP onboarding page")
    
    public static let appTPOnboardingLearnMoreButton = NSLocalizedString("appTP.onboarding.learnMoreButton", value: "Learn More", comment: "Button title for AppTP onboarding to learn more about AppTP")
    public static let appTPOnboardingContinueButton = NSLocalizedString("appTP.onboarding.continueButton", value: "Continue", comment: "Button title for AppTP onboarding")
    public static let appTPOnboardingEnableButton = NSLocalizedString("appTP.onboarding.enableeButton", value: "Enable App Tracking Protection", comment: "Button title for AppTP onboarding to enable AppTP")
    
    public static let appTPAboutNavTitle = NSLocalizedString("appTP.about.navTitle", value: "About App Trackers", comment: "Navigation Title for AppTP about page")
    public static let appTPAboutTitle = NSLocalizedString("appTP.about.title", value: "What Are App Trackers?", comment: "Title for AppTP about page")
    public static let appTPAboutContent1 = NSLocalizedString("appTP.about.content1", value: "You’ve probably heard about companies like Google and Facebook tracking you behind the scenes on third-party websites. But did you know they also track your personal information through apps on your device?\n\nIn 2022, DuckDuckGo found that ", comment: "First part of about page content (note the trailing space)")
    public static let appTPAboutContent2 = NSLocalizedString("appTP.about.content2", value: "over 85% of free iOS apps tested contained hidden trackers from other companies.", comment: "Second part of about page content (note the trailing space)")
    public static let appTPAboutContent3 = NSLocalizedString("appTP.about.content3", value: " Of the 395 apps tested, 60% sent data to Google. This happens even while you’re not using your device.\n\nTrackers in apps may have access to a lot more information than their website tracker cousins, such as your location down to which floor of a building you're on, how often you play games while at work, and when and how long you sleep each day. Even if you haven’t given apps explicit permission to collect data, they can still take it without your knowledge.\n\nTracking networks like Facebook and Google use these little pieces of information to build a digital profile about you. With it, tracking networks can manipulate what you see online and allow advertisers to bid on access to you based on your data.\n\nTrackers in apps is a BIG problem for privacy. But DuckDuckGo has a solution that can help.\n\nWhen enabled in the DuckDuckGo Privacy Browser app, App Tracking Protection blocks many trackers in other apps, not just the trackers we find on websites when you browse. These dual layers of protection reduce what companies know about you overall, so you can use your apps with more peace of mind, knowing you’re more protected.", comment: "Third part of about page content (note the leading space)")
    
    public static let appTPFAQTitle = NSLocalizedString("appTP.faq.title", value: "App Tracking Protection FAQ", comment: "Title for AppTP FAQ page")
    public static let appTPFAQQuestion1 = NSLocalizedString("appTP.faq.question1", value: "How does App Tracking Protection work?", comment: "First question for AppTP FAQ page")
    public static let appTPFAQQuestion2 = NSLocalizedString("appTP.faq.question2", value: "Does App Tracking Protection block trackers in all apps on my device?", comment: "Second question for AppTP FAQ page")
    public static let appTPFAQQuestion3 = NSLocalizedString("appTP.faq.question3", value: "Does App Tracking Protection block all app trackers?", comment: "Third question for AppTP FAQ page")
    public static let appTPFAQQuestion4 = NSLocalizedString("appTP.faq.question4", value: "Why does App Tracking Protection use a VPN connection?", comment: "Fourth question for AppTP FAQ page")
    public static let appTPFAQQuestion5 = NSLocalizedString("appTP.faq.question5", value: "Will App Tracking Protection work if I also use a VPN app?", comment: "Fifth question for AppTP FAQ page")
    public static let appTPFAQQuestion6 = NSLocalizedString("appTP.faq.question6", value: "How is App Tracking Protection different from a VPN?", comment: "Sixth question for AppTP FAQ page")
    public static let appTPFAQQuestion7 = NSLocalizedString("appTP.faq.question7", value: "Is my data private?", comment: "Seventh question for AppTP FAQ page")
    
    public static let appTPFAQAnswer1 = NSLocalizedString("appTP.faq.answer1", value: "App Tracking Protection blocks app trackers from other companies, like when Facebook tries to track you in a banking app. Companies may still track you in apps they own.", comment: "First answer for AppTP FAQ page")
    public static let appTPFAQAnswer2 = NSLocalizedString("appTP.faq.answer2", value: "Yes! App Tracking Protection works across all apps on your device to block the most common hidden trackers we find trying to collect your personal info.", comment: "Second answer for AppTP FAQ page")
    public static let appTPFAQAnswer3 = NSLocalizedString("appTP.faq.answer3", value: "We currently only block the most common trackers that we find on iOS. This helps us to comprehensively test App Tracking Protection and lower frequency of app breakage, while blocking up to 70% of all tracking requests.", comment: "Third answer for AppTP FAQ page")
    public static let appTPFAQAnswer4 = NSLocalizedString("appTP.faq.answer4", value: "You’ll be asked to set up a virtual private network (VPN) connection, but you don't need to install a VPN app for App Tracking Protection to work.\n\nThis permission, which works only on your device, allows App Tracking Protection to monitor network traffic so that it can block known trackers.", comment: "Fourth answer for AppTP FAQ page")
    public static let appTPFAQAnswer5 = NSLocalizedString("appTP.faq.answer5", value: "You can use App Tracking Protection at the same time as using an IKEv2 protocol VPN app on an iOS device. You won’t be able to use App Tracking Protection on an iOS device if you’re using a VPN app that uses a different type of protocol, like WireGuard or OpenVPN type VPNs.", comment: "Fifth answer for AppTP FAQ page")
    public static let appTPFAQAnswer6 = NSLocalizedString("appTP.faq.answer6", value: "A VPN sends your data from the device to its own server, where it secures and anonymizes your data from prying eyes. However, this allows the VPN company to see your network traffic.\n\nApp Tracking Protection is different. Instead of sending your data to a VPN server, App Tracking Protection works only on your device, sitting between your apps and the servers they talk to.\n\nWhenever App Tracking Protection recognizes a known tracker, it blocks the tracker from sending personal information (such as your IP address, activity, and device details) off your device. All other traffic reaches its destination, so your apps work normally.", comment: "Sixth answer for AppTP FAQ page")
    public static let appTPFAQAnswer7 = NSLocalizedString("appTP.faq.answer7", value: "App Tracking Protection works only on your device and doesn’t send your data off your device to DuckDuckGo. We don’t collect or store any data from your apps.", comment: "Seventh answer for AppTP FAQ page")
    
    public static let appTPNavTitle = NSLocalizedString("appTP.title", value: "App Tracking Protection", comment: "Title for the App Tracking Protection feature")
    public static let appTPCellDetail = NSLocalizedString("appTP.cell.detail", value: "Block app trackers on your device", comment: "Detail string describing what AppTP is")
    public static let appTPCellEnabled = NSLocalizedString("appTP.cell.enabled", value: "Enabled", comment: "String indicating AppTP is enabled when viewed from the settings screen")
    public static let appTPCellDisabled = NSLocalizedString("appTP.cell.disabled", value: "Disabled", comment: "String indicating AppTP is disabled when viewed from the settings screen")
    
    public static let appTPEmptyHeading = NSLocalizedString("appTP.empty.enabled.heading", value: "We’re blocking hidden trackers", comment: "Info string informing the user we're looking for trackers in other apps.")
    public static let appTPEmptyDisabledInfo = NSLocalizedString("appTP.empty.disabled.info", value: "Enable App Tracking Protection so we can block pesky trackers in other apps.", comment: "Info string informing the user what App Tracking Protection does.")
    public static let appTPEmptyEnabledInfo = NSLocalizedString("appTP.empty.enabled.info", value: "Come back soon to see a list of all the app trackers we’ve blocked.", comment: "Info string informing the user we're looking for trackers in other apps.")
    
    public static func appTPTrackingAttempts(count: Int32) -> String {
        let message = NSLocalizedString("appTP.trackingattempts", comment: "Do not translate. StringsDict entry -- Subtitle for tracking attempts in App Tracking Protection Activity View. Example: (count) tracking attempts")
        return message.format(arguments: count)
    }
    
    public static func appTPTrackerBlockedTimestamp(timeString: String) -> String {
        let message = NSLocalizedString("appTP.trackerBlockedTimestamp", value: "Last attempt blocked %@", comment: "Text indicating when the tracker was last blocked. Example: Last attempt blocked (timeString)")
        return message.format(arguments: timeString)
    }
    
    public static func appTPTrackerAllowedTimestamp(timeString: String) -> String {
        let message = NSLocalizedString("appTP.trackerAllowedTimestamp", value: "Last attempt allowed %@", comment: "Text indicating when the tracker was last allowed. Example: Last attempt allowed (timeString)")
        return message.format(arguments: timeString)
    }
    
    public static let appTPJustNow = NSLocalizedString("appTP.justNow", value: "just now", comment: "Text indicating the tracking event occured 'just now'. Example: Last attempt 'just now'")
    public static let appTPRestoreDefaults = NSLocalizedString("appTP.restoreDefualts", value: "Restore Defaults", comment: "Button to restore the blocklist to its default state.")
    public static let appTPRestoreDefaultsToast = NSLocalizedString("appTP.restoreDefaultsToast", value: "Default settings restored", comment: "Toast notification diplayed after restoring the blocklist to default settings")
    public static let appTPManageTrackers = NSLocalizedString("appTP.manageTrackers", value: "Manage Trackers", comment: "View to manage trackers for AppTP. Allows the user to turn trackers on or off.")
    public static let appTPBlockTracker = NSLocalizedString("appTP.blockTrackerText", value: "Block this Tracker", comment: "Text label for switch that turns blocking on or off for a tracker")
    
    public static let appTPReportIssueButton = NSLocalizedString("appTP.activityView.reportIssue", value: "Report Issue", comment: "Title for 'Report an Issue' button in the activity view.")
    public static let appTPReportAlertTitle = NSLocalizedString("appTP.reportAlert.title", value: "Report Issue?", comment: "Title for 'Report an Issue' alert.")
    public static let appTPReportAlertMessage = NSLocalizedString("appTP.reportAlert.message", value: "Let us know if you disabled App Tracking Protection for this specific tracker because it caused app issues. Your feedback helps us improve!", comment: "Message for 'Report an Issue' alert.")
    public static let appTPReportAlertConfirm = NSLocalizedString("appTP.reportAlert.confirm", value: "Report Issue", comment: "Confirm button for 'Report an Issue' alert.")
    public static let appTPReportAlertCancel = NSLocalizedString("appTP.reportAlert.cancel", value: "Not Now", comment: "Cancel button for 'Report an Issue' alert.")
    
    public static let appTPReportTitle = NSLocalizedString("appTP.report.title", value: "Report Issue", comment: "Breakage report form title")
    public static let appTPReportCommentPlaceholder = NSLocalizedString("appTP.report.commentPlaceholder", value: "Add additional details", comment: "Breakage report comment placeholder")
    public static let appTPReportCommentLabel = NSLocalizedString("appTP.report.commentLabel", value: "Comments", comment: "Breakage report comment label")
    public static let appTPReportToast = NSLocalizedString("appTP.report.toast", value: "Thank you! Feedback submitted.", comment: "Breakage report succcess message")
    public static let appTPReportAppLabel = NSLocalizedString("appTP.report.appLabel", value: "Which app is having issues?", comment: "Breakage report app name label")
    public static let appTPReportAppPlaceholder = NSLocalizedString("appTP.report.appPlaceholder", value: "App name", comment: "Breakage report app name placeholder")
    public static let appTPReportCategoryLabel = NSLocalizedString("appTP.report.categoryLabel", value: "What’s happening?", comment: "Breakage report category label")
    public static let appTPReportFooter = NSLocalizedString("appTP.report.footer", value: """
In addition to the details entered into this form, your app issue report will contain:
• A list of trackers blocked in the last 10 min
• Whether App Tracking Protection is enabled
• Aggregate DuckDuckGo app diagnostics
""", comment: "Breakage report footer explaining what is collected in the breakage report")
    public static let appTPReportSubmit = NSLocalizedString("appTP.report.submit", value: "Submit", comment: "Breakage report submit button")
    
    public static let appTPHomeBlockedPrefix = NSLocalizedString("appTP.home.blockedPrefix", value: "App Tracking Protection blocked ", comment: "Prefix of string 'App Tracking Protection blocked x tracking attempts today' (note the trailing space)")
    public static let appTPHomeBlockedSuffix = NSLocalizedString("appTP.home.blockedSuffix", value: " in your apps today.", comment: "Prefix of string 'App Tracking Protection blocked x tracking attempts today' (note the leading space)")
    public static func appTPHomeBlockedCount(countString: Int32) -> String {
        let message = NSLocalizedString("appTP.home.blockedCount", comment: "Do not translate. StringsDict entry -- Count part of string 'App Tracking Protection blocked x tracking attempts today'")
        return message.format(arguments: countString)
    }
    
    public static let appTPHomeDisabledPrefix = NSLocalizedString("appTP.home.disabledPrefix", value: "App Tracking Protection disabled. ", comment: "Prefix of string 'App Tracking Protection disabled. Tap to re-enable.' (note the trailing space)")
    public static let appTPHomeDisabledSuffix = NSLocalizedString("appTP.home.disabledSuffix", value: "Tap to continue blocking tracking attempts across your apps.", comment: "Suffix of string 'App Tracking Protection disabled. Tap to re-enable.'")
    
    // MARK: Network Protection
    
    public static let netPNavTitle = NSLocalizedString("netP.title", value: "Network Protection", comment: "Title for the Network Protection feature")
    public static let netPCellConnected = NSLocalizedString("netP.cell.connected", value: "Connected", comment: "String indicating NetP is connected when viewed from the settings screen")
    public static let netPCellDisconnected = NSLocalizedString("netP.cell.disconnected", value: "Not connected", comment: "String indicating NetP is disconnected when viewed from the settings screen")
    
    static let netPInviteTitle = NSLocalizedString("network.protection.invite.dialog.title", value: "You’re invited to try Network Protection", comment: "Title for the network protection invite screen")
    static let netPInviteMessage = NSLocalizedString("network.protection.invite.dialog.message", value: "Enter your invite code to get started.", comment: "Message for the network protection invite dialog")
    static let netPInviteFieldPrompt = NSLocalizedString("network.protection.invite.field.prompt", value: "Invite Code", comment: "Prompt for the network protection invite code text field")
    static let netPInviteSuccessTitle = NSLocalizedString("network.protection.invite.success.title", value: "Success! You’re in.", comment: "Title for the network protection invite success view")
    static let netPInviteSuccessMessage = NSLocalizedString("network.protection.invite.success.message", value: "Hide your location from websites and conceal your online activity from Internet providers and others on your network.", comment: "Message for the network protection invite success view")
    
    static let netPStatusViewTitle = NSLocalizedString("network.protection.status.view.title", value: "Network Protection", comment: "Title label text for the status view when netP is disconnected")
    static let netPStatusHeaderTitleOff = NSLocalizedString("network.protection.status.header.title.off", value: "Network Protection is Off", comment: "Header title label text for the status view when netP is disconnected")
    static let netPStatusHeaderTitleOn = NSLocalizedString("network.protection.status.header.title.on", value: "Network Protection is On", comment: "Header title label text for the status view when netP is connected")
    static let netPStatusHeaderMessage = NSLocalizedString("network.protection.status.header.message", value: "DuckDuckGo's VPN secures all of your device's Internet traffic anytime, anywhere.", comment: "Message label text for the netP status view")
    static let netPStatusDisconnected = NSLocalizedString("network.protection.status.disconnected", value: "Not connected", comment: "The label for the NetP VPN when disconnected")
    static let netPStatusDisconnecting = NSLocalizedString("network.protection.status.disconnecting", value: "Disconnecting...", comment: "The label for the NetP VPN when disconnecting")
    static let netPStatusConnecting = NSLocalizedString("network.protection.status.connecting", value: "Connecting...", comment: "The label for the NetP VPN when connecting")
    static func netPStatusConnected(since timeLapsedString: String) -> String {
        let localized = NSLocalizedString("network.protection.status.connected.format", value: "Connected - %@", comment: "The label for when NetP VPN is connected plus the length of time connected as a formatter HH:MM:SS string")
        return String(format: localized, timeLapsedString)
    }
    static let netPStatusViewLocation = NSLocalizedString("network.protection.status.view.location", value: "Location", comment: "Location label shown in NetworkProtection's status view.")
    static let netPStatusViewIPAddress = NSLocalizedString("network.protection.status.view.ip.address", value: "IP Address", comment: "IP Address label shown in NetworkProtection's status view.")
    static let netPStatusViewConnectionDetails = NSLocalizedString("network.protection.status.view.connection.details", value: "Connection Details", comment: "Connection details label shown in NetworkProtection's status view.")
    static let netPStatusViewSettingsSectionTitle = NSLocalizedString("network.protection.status.view.settings.section.title", value: "Manage", comment: "Label shown on the title of the settings section in NetworkProtection's status view.")
    static let netPVPNSettingsTitle = NSLocalizedString("network.protection.vpn.settings.title", value: "VPN Settings", comment: "Title for the VPN Settings screen.")
    static func netPVPNSettingsLocationSubtitleFormattedCityAndCountry(city: String, country: String) -> String {
        let localized = NSLocalizedString("network.protection.vpn.location.subtitle.formatted.city.and.country", value: "%@, %@", comment: "Subtitle for the preferred location item that formats a city and country. E.g Chicago, United States")
        return localized.format(arguments: city, country)
    }
    static let netPVPNNotificationsTitle = NSLocalizedString("network.protection.vpn.notifications.title", value: "VPN Notifications", comment: "Title for the VPN Notifications management screen.")
    static let netPStatusViewShareFeedback = NSLocalizedString("network.protection.status.menu.share.feedback", value: "Share Feedback", comment: "The status view 'Share Feedback' button which is shown inline on the status view after the temporary free use footer text")
    static let netPStatusViewErrorConnectionFailedTitle = NSLocalizedString("network.protection.status.view.error.connection.failed.title", value: "Failed to Connect.", comment: "Generic connection failed error title shown in NetworkProtection's status view.")
    static let netPStatusViewErrorConnectionFailedMessage = NSLocalizedString("network.protection.status.view.error.connection.failed.message", value: "Please try again later.", comment: "Generic connection failed error message shown in NetworkProtection's status view.")
    static let netPPreferredLocationSettingTitle = NSLocalizedString("network.protection.vpn.preferred.location.title", value: "Preferred Location", comment: "Title for the Preferred Location VPN Settings item.")
    static let netPPreferredLocationNearest = NSLocalizedString("network.protection.vpn.preferred.location.nearest", value: "Nearest Available", comment: "Label for the Preferred Location VPN Settings item when the nearest available location is selected.")
    static let netPVPNLocationTitle = NSLocalizedString("network.protection.vpn.location.title", value: "VPN Location", comment: "Title for the VPN Location screen.")
    static let netPVPNLocationRecommendedSectionTitle = NSLocalizedString("network.protection.vpn.location.recommended.section.title", value: "Recommended", comment: "Title for the VPN Location screen's Recommended section.")
    static let netPVPNLocationRecommendedSectionFooter = NSLocalizedString("network.protection.vpn.location.recommended.section.footer", value: "Automatically connect to the nearest server we can find.", comment: "Footer describing the VPN Location screen's Recommended section which just has Nearest Available.")
    static let netPVPNLocationAllCountriesSectionTitle = NSLocalizedString("network.protection.vpn.location.all.countries.section.title", value: "All Countries", comment: "Title for the VPN Location screen's All Countries section.")
    static let netPVPNLocationNearestAvailableItemTitle = NSLocalizedString("network.protection.vpn.location.nearest.available.item.title", value: "Nearest Available", comment: "Title for the VPN Location screen's Nearest Available selection item.")
    static func netPVPNLocationCountryItemFormattedCitiesCount(_ count: Int) -> String {
        let message = NSLocalizedString("network.protection.vpn.location.country.item.formatted.cities.count", value: "%d cities", comment: "Subtitle of countries item when there are multiple cities, example : ")
        return message.format(arguments: count)
    }
    static let netPExcludeLocalNetworksSettingTitle = NSLocalizedString("network.protection.vpn.exclude.local.networks.setting.title", value: "Exclude Local Networks", comment: "Title for the Exclude Local Networks setting item.")
    static let netPExcludeLocalNetworksSettingFooter = NSLocalizedString("network.protection.vpn.exclude.local.networks.setting.footer", value: "Let local traffic bypass the VPN and connect to devices on your local network, like a printer.", comment: "Footer text for the Exclude Local Networks setting item.")
    static let netPSecureDNSSettingFooter = NSLocalizedString("network.protection.vpn.secure.dns.setting.footer", value: "Our VPN uses Secure DNS to keep your online activity private, so that your Internet provider can't see what websites you visit.", comment: "Footer text for the Always on VPN setting item.")
    static let netPTurnOnNotificationsButtonTitle = NSLocalizedString("network.protection.turn.on.notifications.button.title", value: "Turn On Notifications", comment: "Title for the button to link to the iOS app settings and enable notifications app-wide.")
    static let netPTurnOnNotificationsSectionFooter = NSLocalizedString("network.protection.turn.on.notifications.section.footer", value: "Allow DuckDuckGo to notify you if your connection drops or VPN status changes.", comment: "Footer text under the button to link to the iOS app settings and enable notifications app-wide.")
    static let netPVPNAlertsToggleTitle = NSLocalizedString("network.protection.vpn.alerts.toggle.title", value: "VPN Alerts", comment: "Title for the toggle for VPN alerts.")
    static let netPVPNAlertsToggleSectionFooter = NSLocalizedString("network.protection.vpn.alerts.toggle.section.footer", value: "Get notified if your connection drops or VPN status changes.", comment: "List section footer for the toggle for VPN alerts.")
    
    static let netPOpenVPNQuickAction = NSLocalizedString("network.protection.quick-action.open-vpn", value: "Open VPN", comment: "Title text for an iOS quick action that opens VPN settings")
    
    static let inviteDialogContinueButton = NSLocalizedString("invite.dialog.continue.button", value: "Continue", comment: "Continue button on an invite dialog")
    static let inviteDialogGetStartedButton = NSLocalizedString("invite.dialog.get.started.button", value: "Get Started", comment: "Get Started button on an invite dialog")
    static let inviteDialogUnrecognizedCodeMessage = NSLocalizedString("invite.dialog.unrecognized.code.message", value: "We didn’t recognize this Invite Code.", comment: "Message to show after user enters an unrecognized invite code")
    static let inviteDialogErrorAlertOKButton = NSLocalizedString("invite.alert.ok.button", value: "OK", comment: "OK title for invite screen alert dismissal button")
    
    
    // MARK: Notifications
    
    public static let macWaitlistAvailableNotificationTitle = NSLocalizedString("mac-waitlist.available.notification.title", value: "DuckDuckGo for Mac is ready!", comment: "Title for the macOS waitlist notification")
    
    // MARK: Settings Screen
    
    public static let emailSettingsSubtitle = NSLocalizedString("email.settings.subtitle", value: "Block email trackers and hide your address", comment: "Subtitle for the email settings cell")
    public static let macWaitlistBrowsePrivately = NSLocalizedString("mac-waitlist.settings.browse-privately", value: "Browse privately with our app for Mac", comment: "Title for the settings subtitle")
    public static let favoritesDisplayPreferencesHeader = NSLocalizedString("favorites.settings.header", value: "Display Preferences", comment: "Header of the favorites settings table")
    public static let favoritesDisplayPreferencesFooter = NSLocalizedString("favorites.settings.footer", value: "Choose which favorites to display on a new tab based on their origin.", comment: "Footer of the favorites settings table")
    public static let favoritesDisplayPreferencesMobileOnly = NSLocalizedString("favorites.settings.mobile-only", value: "Mobile Favorites Only", comment: "Display Mode for favorites")
    public static let favoritesDisplayPreferencesAllDevices = NSLocalizedString("favorites.settings.all-devices", value: "All Device Favorites", comment: "Display Mode for favorites")
    
    // MARK: Share Sheet
    
    public static let macWaitlistShareSheetTitle = NSLocalizedString("mac-waitlist.share-sheet.title", value: "DuckDuckGo for Mac", comment: "Title for the share sheet entry")
    public static let macWaitlistShareSheetMessage = NSLocalizedString("mac-waitlist.share-sheet.message", value: """
        Ready to start browsing privately on Mac?
        
        Visit this URL on your Mac to download:
        https://duckduckgo.com/mac
        """, comment: "Message used when sharing to iMessage")
    public static let windowsWaitlistDownloadLinkShareSheetMessage = NSLocalizedString("windows-waitlist.share-sheet.message", value: """
        Ready to start browsing privately on Windows?
        
        Visit this URL on your Computer to download:
        https://duckduckgo.com/windows
        """, comment: "Message used when sharing to iMessage")
    
    // MARK: Autofill

    public static let autofillLoginDetailsLoginName = NSLocalizedString("autofill.logins.details.login-name", value:"Title", comment: "Login name label for login details on autofill")
    public static let autofillLoginDetailsUsername = NSLocalizedString("autofill.logins.details.username", value:"Username", comment: "Username label for login details on autofill")
    public static let autofillLoginDetailsPassword = NSLocalizedString("autofill.logins.details.password", value:"Password", comment: "Password label for login details on autofill")
    
    public static let autofillLoginDetailsAddress = NSLocalizedString("autofill.logins.details.address", value:"Website URL", comment: "Address label for login details on autofill")
    public static let autofillLoginDetailsNotes = NSLocalizedString("autofill.logins.details.notes", value:"Notes", comment: "Notes label for login details on autofill")
    public static let autofillEmptyViewTitle = NSLocalizedString("autofill.logins.empty-view.title", value:"No passwords saved yet", comment: "Title for view displayed when autofill has no items")
    public static let autofillEmptyViewSubtitle = NSLocalizedString("autofill.logins.empty-view.subtitle", value:"Passwords are stored securely on your device.", comment: "Subtitle for view displayed when autofill has no items")
    public static let autofillSearchNoResultTitle = NSLocalizedString("autofill.logins.search.no-results.title", value:"No Results", comment: "Title displayed when there are no results on Autofill search")
    public static func autofillSearchNoResultSubtitle(for query: String) -> String {
        let message = NSLocalizedString("autofill.logins.search.no-results.subtitle", value: "for '%@'", comment: "Subtitle displayed when there are no results on Autofill search, example : No Result (Title) for Duck (Subtitle)")
        return message.format(arguments: query)
    }
    
    public static let aboutText = NSLocalizedString("settings.about.text", value: """
DuckDuckGo is the independent Internet privacy company founded in 2008 for anyone who’s tired of being tracked online and wants an easy solution. We’re proof you can get real privacy protection online without tradeoffs.

The DuckDuckGo browser comes with the features you expect from a go-to browser, like bookmarks, tabs, passwords, and more, plus over [a dozen powerful privacy protections](ddgQuickLink://duckduckgo.com/duckduckgo-help-pages/privacy/web-tracking-protections/) not offered in most popular browsers by default. This uniquely comprehensive set of privacy protections helps protect your online activities, from searching to browsing, emailing, and more.

Our privacy protections work without having to know anything about the technical details or deal with complicated settings. All you have to do is switch your browser to DuckDuckGo across all your devices and you get privacy by default.

But if you *do* want a peek under the hood, you can find more information about how DuckDuckGo privacy protections work on our [help pages](ddgQuickLink://duckduckgo.com/duckduckgo-help-pages/).
""", comment: "about page")

    public static let autofillEnableSettings = NSLocalizedString("autofill.logins.list.enable", value:"Save and autofill passwords", comment: "Title for a toggle that enables autofill")
    public static let autofillNeverSavedSettings = NSLocalizedString("autofill.logins.list.never.saved", value:"Reset Excluded Sites", comment: "Title for a button that allows a user to reset their list of never saved sites")
    public static let autofillLoginListTitle = NSLocalizedString("autofill.logins.list.title", value:"Passwords", comment: "Title for screen listing autofill logins")
    public static let autofillLoginListSearchPlaceholder = NSLocalizedString("autofill.logins.list.search-placeholder", value:"Search passwords", comment: "Placeholder for search field on autofill login listing")
    public static let autofillLoginListSuggested = NSLocalizedString("autofill.logins.list.suggested", value:"Suggested", comment: "Section title for group of suggested saved logins")

    public static let autofillResetNeverSavedActionTitle = NSLocalizedString("autofill.logins.list.never.saved.reset.action.title", value:"If you reset excluded sites, you will be prompted to save your password next time you sign in to any of these sites.", comment: "Alert title")
    public static let autofillResetNeverSavedActionConfirmButton = NSLocalizedString("autofill.logins.list.never.saved.reset.action.confirm", value: "Reset Excluded Sites", comment: "Confirm button to reset list of never saved sites")
    public static let autofillResetNeverSavedActionCancelButton = NSLocalizedString("autofill.logins.list.never.saved.reset.action.cancel", value: "Cancel", comment: "Cancel button for resetting list of never saved sites")
    
    public static let autofillLoginPromptAuthenticationCancelButton = NSLocalizedString("autofill.logins.prompt.auth.cancel", value:"Cancel", comment: "Cancel button for auth during login prompt")
    public static let autofillLoginPromptAuthenticationReason = NSLocalizedString("autofill.logins.prompt.auth.reason", value:"Unlock to use saved password", comment: "Reason for auth during login prompt")
    public static let autofillLoginPromptTitle = NSLocalizedString("autofill.logins.prompt.title", value:"Use a saved password?", comment: "Title for autofill login prompt")
    public static let autofillLoginPromptExactMatchTitle = NSLocalizedString("autofill.logins.prompt.exact.match.title", value:"From this website", comment: "Title for section of autofill logins that are an exact match to the current website")
    public static func autofillLoginPromptPartialMatchTitle(for type: String) -> String {
        let message = NSLocalizedString("autofill.logins.prompt.partial.match.title", value: "From %@", comment: "Title for section of autofill logins that are an approximate match to the current website")
        return message.format(arguments: type)
    }
    public static func autofillLoginPromptPasswordButtonTitle(for site: String) -> String {
        let message = NSLocalizedString("autofill.logins.prompt.password.button.title", value: "Password for %@", comment: "Title of button for autofill login prompt to use a saved password for a website")
        return message.format(arguments: site)
    }
    
    public static let autofillLoginPromptMoreOptions = NSLocalizedString("autofill.logins.prompt.more-options", value:"More Options", comment: "Button title for autofill login prompt if more options are available")

    public static let autofillNoAuthViewTitle = NSLocalizedString("autofill.logins.no-auth.title", value:"Secure your device to save passwords", comment: "Title for view displayed when autofill is locked on devices where a passcode has not been set")
    public static let autofillNoAuthViewSubtitle = NSLocalizedString("autofill.logins.no-auth.subtitle", value:"A passcode is required to protect your passwords.", comment: "Title for view displayed when autofill is locked on devices where a passcode has not been set")

    public static let autofillOpenWebsitePrompt = NSLocalizedString("autofill.logins.details.open-website-prompt.title", value:"Open Website", comment: "Menu item title for option to open website from selected url")
    public static func autofillCopyPrompt(for type: String) -> String {
        let message = NSLocalizedString("autofill.logins.copy-prompt", value: "Copy %@", comment: "Menu item text for copying autofill login details")
        return message.format(arguments: type)
    }
    public static let autofillCopyToastUsernameCopied = NSLocalizedString("autofill.logins.copy-toast.username-copied", value:"Username copied", comment: "Title for toast when copying username")
    public static let autofillCopyToastPasswordCopied = NSLocalizedString("autofill.logins.copy-toast.password-copied", value:"Password copied", comment: "Title for toast when copying password")
    public static let autofillCopyToastAddressCopied = NSLocalizedString("autofill.logins.copy-toast.address-copied", value:"Address copied", comment: "Title for toast when copying address")
    public static let autofillCopyToastNotesCopied = NSLocalizedString("autofill.logins.copy-toast.notes-copied", value:"Notes copied", comment: "Title for toast when copying notes")
    
    public static func autofillLoginDetailsLastUpdated(for date: String) -> String {
        let message = NSLocalizedString("autofill.logins.details.last-updated", value: "Last updated %@", comment: "Message displaying when the login was last updated")
        return message.format(arguments: date)
    }
    public static let autofillLoginListAuthenticationCancelButton = NSLocalizedString("autofill.logins.list.auth.cancel", value:"Cancel", comment: "Cancel button for auth when opening login list")
    public static let autofillLoginListAuthenticationReason = NSLocalizedString("autofill.logins.list.auth.reason", value:"Unlock device to access passwords", comment: "Reason for auth when opening login list")
    public static let autofillLoginDetailsDefaultTitle = NSLocalizedString("autofill.logins.details.default-title", value:"Password", comment: "Title for autofill login details")
    public static let autofillLoginDetailsEditTitle = NSLocalizedString("autofill.logins.details.edit-title", value:"Edit Password", comment: "Title when editing autofill login details")
    public static let autofillLoginDetailsNewTitle = NSLocalizedString("autofill.logins.details.new-title", value:"Add password", comment: "Title when adding new autofill login")
    public static let autofillLoginDetailsDeleteButton = NSLocalizedString("autofill.logins.details.delete", value:"Delete Password", comment: "Delete button when deleting an autofill login")
    public static let autofillLoginDetailsDeleteConfirmationTitle = NSLocalizedString("autofill.logins.details.delete-confirmation.title", value:"Are you sure you want to delete this password?", comment: "Title of confirmation alert when deleting an autofill login")
    public static let autofillLoginDetailsDeleteConfirmationButtonTitle = NSLocalizedString("autofill.logins.details.delete-confirmation.button", value:"Delete Password", comment: "Autofill alert button confirming delete autofill login")

    public static func autofillLoginListLoginDeletedToastMessage(for title: String) -> String {
        let message = NSLocalizedString("autofill.logins.list.login-deleted-message", value: "Password for %@ deleted", comment: "Toast message when a login item is deleted")
        return message.format(arguments: title)
    }
    public static let autofillLoginListLoginDeletedToastMessageNoTitle = NSLocalizedString("autofill.logins.list.login-deleted-message-no-title", value: "Password deleted", comment: "Toast message when a login item without a title is deleted")

    public static let autofillLoginDetailsEditTitlePlaceholder = NSLocalizedString("autofill.logins.details.edit.title-placeholder", value:"Title", comment: "Placeholder for title field on autofill login details")
    public static let autofillLoginDetailsEditUsernamePlaceholder = NSLocalizedString("autofill.logins.details.edit.username-placeholder", value:"username@example.com", comment: "Placeholder for userbane field on autofill login details")
    public static let autofillLoginDetailsEditPasswordPlaceholder = NSLocalizedString("autofill.logins.details.edit.password-placeholder", value:"Password", comment: "Placeholder for password field on autofill login details")
    public static let autofillLoginDetailsEditURLPlaceholder = NSLocalizedString("autofill.logins.details.edit.url-placeholder", value:"example.com", comment: "Placeholder for url field on autofill login details")

    public static let autofillLoginDetailsSaveDuplicateLoginAlertTitle = NSLocalizedString("autofill.logins.details.save-duplicate-alert.title", value:"Duplicate Password", comment: "Title for alert when attempting to save a duplicate login")
    public static let autofillLoginDetailsSaveDuplicateLoginAlertMessage = NSLocalizedString("autofill.logins.details.save-duplicate-alert.message", value:"You already have a password saved for this username and website.", comment: "Message for alert when attempting to save a duplicate login")
    public static let autofillLoginDetailsSaveDuplicateLoginAlertAction = NSLocalizedString("autofill.logins.details.save-duplicate-alert.action", value:"OK", comment: "Action text for alert when attempting to save a duplicate login")
    
    public static let autofillNavigationButtonItemTitleClose = NSLocalizedString("autofill.logins.list.close-title", value:"Close", comment: "Title for close navigation button")
    
    // Autofill Password Generation Prompt
    public static let autofillPasswordGenerationPromptTitle = NSLocalizedString("autofill.password-generation-prompt.title", value:"Use a strong password from DuckDuckGo?", comment: "Title for prompt to use suggested strong password for creating a login")
    public static let autofillPasswordGenerationPromptSubtitle = NSLocalizedString("autofill.password-generation-prompt.subtitle", value:"Passwords are stored securely on your device.", comment: "Subtitle for prompt to use suggested strong password for creating a login")
    public static let autofillPasswordGenerationPromptUseGeneratedPasswordCTA = NSLocalizedString("autofill.password-generation-prompt.use-generated-password.cta", value:"Use Strong Password", comment: "Button title choosing to use the suggested generated password for creating a login")
    public static let autofillPasswordGenerationPromptUseOwnPasswordCTA = NSLocalizedString("autofill.password-generation-prompt.use-own-password.cta", value:"Create My Own", comment: "Button title choosing to use own password for creating a login")
    
    // Autofill Email Management
    static let autofillPrivateEmailMessageError = NSLocalizedString("autofill.private.email.mesage.error", value: "Management of this address is temporarily unavailable", comment: "Mesasage displayed when a user tries to manage a private email address but the service is not available, returns an error or network is down")
    static let autofillPrivateEmailMessageActive = NSLocalizedString("autofill.private.email.mesage.active", value: "Active", comment: "Mesasage displayed when a private email address is active")
    static let autofillPrivateEmailMessageDeactivated = NSLocalizedString("autofill.private.email.mesage.inactive", value: "Deactivated", comment: "Mesasage displayed when a private email address is inactive")
    static let autofillEnableEmailProtection = NSLocalizedString("autofill.enable.email.protection", value: "Enable Email Protection", comment: "Text link to email protection website")
    static let autofillSignInToManageEmail = NSLocalizedString("autofill.signin.to.manage", value: "%@ to manage your Duck Addresses on this device.", comment: "Message displayed to the user when they are logged out of Email protection.")
    
    static let autofillCancel = NSLocalizedString("pm.cancel", value: "Cancel", comment: "Cancel button")
    static let autofillEmailActivateConfirmTitle = NSLocalizedString("autofill.private.email.mesage.activate.confirm.title", value: "Reactivate Private Duck Address?", comment: "Title for the confirmation message  displayed when a user tries activate a Private Email Address")
    static let autofillEmailActivateConfirmContent = NSLocalizedString("autofill.private.email.mesage.activate.confirm.content", value: "Emails sent to %@ will again be forwarded to your inbox.", comment: "Text for the confirmation message displayed when a user tries activate a Private Email Address")
    static let autofillEmailDeactivateConfirmTitle = NSLocalizedString("autofill.private.email.mesage.deactivate.confirm.title", value: "Deactivate Private Duck Address?", comment: "Title for the confirmation message displayed when a user tries deactivate a Private Email Address")
    static let autofillEmailDeactivateConfirmContent = NSLocalizedString("autofill.private.email.mesage.deactivate.confirm.content", value: "Emails sent to %@ will no longer be forwarded to your inbox.", comment: "Text for the confirmation message displayed when a user tries deactivate a Private Email Address")
    static let autofillRemovedDuckAddressTitle = NSLocalizedString("autofill.removed.duck.address.title", value: "Private Duck Address username was removed", comment: "Title for the alert dialog telling the user an updated username is no longer a private email address")
    static let autofillRemovedDuckAddressContent = NSLocalizedString("autofill.removed.duck.address.content", value: "You can still manage this Duck Address from emails received from it in your personal inbox.", comment: "Content for the alert dialog telling the user an updated username is no longer a private email address")
    static let autofillRemovedDuckAddressButton = NSLocalizedString("autofill.removed.duck.address.button", value: "Got it", comment: "Button text for the alert dialog telling the user an updated username is no longer a private email address")
    static let autofillDeactivate = NSLocalizedString("pm.deactivate", value: "Deactivate", comment: "Deactivate button")
    static let autofillActivate = NSLocalizedString("pm.activate", value: "Reactivate", comment: "Activate button")
    
    // Email Protection In-context Signup
    public static let emailProtection = NSLocalizedString("email-protection", value: "Email Protection", comment: "Email protection service offered by DuckDuckGo")
    public static let emailSignupPromptTitle = NSLocalizedString("email.signup-prompt.title", value:"Hide Your Email and\nBlock Trackers", comment: "Title for prompt to sign up for email protection")
    public static let emailSignupPromptSubtitle = NSLocalizedString("email.signup-prompt.subtitle", value:"Create a unique, random address that also removes hidden trackers and forwards email to your inbox.", comment: "Subtitle for prompt to sign up for email protection")
    public static let emailSignupPromptSignUpButton = NSLocalizedString("email.signup-prompt.signup-button.cta", value:"Protect My Email", comment: "Button title choosing to sign up for email protection")
    public static let emailSignupPromptDoNotSignUpButton = NSLocalizedString("email.signup-prompt.do-not-signup-button.cta", value:"Don’t Show Again", comment: "Button title choosing not to sign up for email protection and not to be prompted again")
    public static let emailSignupExitEarlyAlertTitle = NSLocalizedString("email.signup-prompt.alert.title", value: "If you exit now, your Duck Address will not be saved!", comment: "Title for exiting the Email Protection signup early alert")
    public static let emailSignupExitEarlyActionContinue = NSLocalizedString("email.signup-prompt.alert.continue", value: "Continue Setup", comment: "Option to continue the Email Protection signup")
    public static let emailSignupExitEarlyActionExit = NSLocalizedString("email.signup-prompt.alert.exit", value: "Exit Setup", comment: "Option to exit the Email Protection signup")
    
    public static let backButtonTitle = NSLocalizedString("navbar.back-button.title", value:"Back", comment: "Title for back button in navigation bar")
    public static let nextButtonTitle = NSLocalizedString("navbar.next-button.title", value:"Next", comment: "Title for next button in navigation bar to progress forward")
    
    // MARK: Omnibar
    
    public static let omnibarNotificationCookiesManaged = NSLocalizedString("omnibar.notification.cookies-managed", value:"Cookies Managed", comment: "Text displayed on notification appearing in the address bar when the browser  dismissed the cookie popup automatically rejecting it")
    public static let omnibarNotificationPopupHidden = NSLocalizedString("omnibar.notification.popup-hidden", value:"Pop-up Hidden", comment: "Text displayed on notification appearing in the address bar when the browser  hides a cookie popup")
    
    // MARK: Dax Dialog
    
    public static let daxDialogCookieConsentFirst = NSLocalizedString("dax.cookie-consent.first", value:"Looks like this site has a cookie consent pop-up👇", comment: "First part of text displayed on Dax dialog for enabling Autoconsent for Cookie Management feature")
    public static let daxDialogCookieConsentSecond = NSLocalizedString("dax.cookie-consent.second", value:"Want me to handle these for you? I can try to minimize cookies, maximize privacy, and hide pop-ups like these.", comment: "Second part of text displayed on Dax dialog for enabling Autoconsent for Cookie Management feature")
    
    public static let daxDialogCookieConsentAcceptButton = NSLocalizedString("dax.cookie-consent.button.accept", value:"Manage Cookie Pop-ups", comment: "Button title accepting to enable feature to automatically manage cookie popups")
    public static let daxDialogCookieConsentRejectButton = NSLocalizedString("dax.cookie-consent.button.reject", value:"No Thanks", comment: "Button title rejecting to enable feature to automatically manage cookie popups")
    
    // MARK: Sync
<<<<<<< HEAD
    
    public static let syncTurnOffConfirmTitle = "Turn Off Sync?"
    public static let syncTurnOffConfirmMessage = "This Device will no longer be able to access your synced data."
    public static let syncTurnOffConfirmAction = "Remove"
    public static let syncDeleteAllConfirmTitle = "Delete Server Data?"
    public static let syncDeleteAllConfirmMessage = "All devices will be disconnected and your synced data will be deleted from the server."
    public static let syncDeleteAllConfirmAction = "Delete Server Data"
    public static let syncRemoveDeviceTitle = "Remove Device?"
=======

    public static let syncTurnOffConfirmTitle = NSLocalizedString("sync.turn.off.confirm.title", value:"Turn Off Sync?", comment: "Title of the dialog to confirm turning off Sync")
    public static let syncTurnOffConfirmMessage = NSLocalizedString("sync.turn.off.confirm.message", value:"This Device will no longer be able to access your synced data.", comment: "Message for the dialog to confirm turning off Sync")
    public static let syncTurnOffConfirmAction = NSLocalizedString("sync.turn.off.confirm.action", value:"Remove", comment: "Caption for a button to remove current device from Sync")
    public static let syncDeleteAllConfirmTitle = NSLocalizedString("sync.delete.all.confirm.title", value:"Delete Server Data?", comment: "Title of the dialog to confirm deleting Sync server data")
    public static let syncDeleteAllConfirmMessage = NSLocalizedString("sync.delete.all.confirm.message", value:"All devices will be disconnected and your synced data will be deleted from the server.", comment: "Message for the dialog to confirm deleting Sync server data")
    public static let syncDeleteAllConfirmAction = NSLocalizedString("sync.delete.all.confirm.action", value:"Delete Server Data", comment: "Caption for a button to delete Sync server data")
    public static let syncRemoveDeviceTitle = NSLocalizedString("sync.remove-device.title", value:"Remove Device?", comment: "Title of the dialog to remove device from Sync")
>>>>>>> 95e64073
    public static func syncRemoveDeviceMessage(_ deviceName: String) -> String {
        let message = NSLocalizedString("sync.remove-device.message", value: "\"%@\" will no longer be able to access your synced data.", comment: "")
        return message.format(arguments: deviceName)
    }
<<<<<<< HEAD
    public static let syncRemoveDeviceConfirmAction = "Remove"
    public static let syncCodeCopied = "Recovery Code copied"
    public static let syncTitle = "Sync & Backup"
    
=======
    public static let syncRemoveDeviceConfirmAction = NSLocalizedString("sync.remove-device.action", value:"Remove", comment: "Caption for a button to remove device from Sync")
    public static let syncCodeCopied = NSLocalizedString("sync.code.copied", value:"Recovery code copied to clipboard", comment: "Message confirming that recovery code was copied to clipboard")

>>>>>>> 95e64073
    // MARK: Errors
    
    static let unknownErrorTryAgainMessage = NSLocalizedString("error.unknown.try.again", value: "An unknown error has occurred", comment: "Generic error message on a dialog for when the cause is not known.")
    static let syncBookmarkPausedAlertTitle = NSLocalizedString("alert.sync-bookmarks-paused-title", value: "Bookmarks Sync is Paused", comment: "Title for alert shown when sync bookmarks paused for too many items")
    static let syncBookmarkPausedAlertDescription = NSLocalizedString("alert.sync-bookmarks-paused-description", value: "You have exceeded the bookmarks sync limit. Try deleting some bookmarks. Until this is resolved your bookmarks will not be backed up.", comment: "Description for alert shown when sync bookmarks paused for too many items")
    static let syncCredentialsPausedAlertTitle = NSLocalizedString("alert.sync-credentials-paused-title", value: "Passwords Sync is Paused", comment: "Title for alert shown when sync credentials paused for too many items")
    static let syncCredentialsPausedAlertDescription = NSLocalizedString("alert.sync-credentials-paused-description", value: "You have exceeded the passwords sync limit. Try deleting some passwords. Until this is resolved your passwords will not be backed up.", comment: "Description for alert shown when sync credentials paused for too many items")
    public static let syncPausedAlertOkButton = NSLocalizedString("alert.sync-paused-alert-ok-button", value: "OK", comment: "Confirmation button in alert")
    public static let syncPausedAlertLearnMoreButton = NSLocalizedString("alert.sync-paused-alert-learn-more-button", value: "Learn More", comment: "Learn more button in alert")
    public static let syncErrorAlertTitle = NSLocalizedString("alert.sync-error", value: "Sync & Backup Error", comment: "Title for sync error alert")
    public static let unableToSyncToServerDescription = NSLocalizedString("alert.unable-to-sync-to-server-description", value: "Unable to connect to the server.", comment: "Description for unable to sync to server error")
    public static let unableToSyncWithOtherDeviceDescription = NSLocalizedString("alert.unable-to-sync-with-other-device-description", value: "Unable to Sync with another device.", comment: "Description for unable to sync with another device error")
    public static let unableToMergeTwoAccountsErrorDescription = NSLocalizedString("alert.unable-to-merge-two-accounts-description", value: "To pair these devices, turn off Sync & Backup on one device then tap \"Sync with Another Device\" on the other device.", comment: "Description for unable to merge two accounts error")
    public static let unableToUpdateDeviceNameDescription = NSLocalizedString("alert.unable-to-update-device-name-description", value: "Unable to update the device name.", comment: "Description for unable to update device name error")
    public static let unableToTurnSyncOffDescription = NSLocalizedString("alert.unable-to-turn-sync-off-description", value: "Unable to turn Sync & Backup off.", comment: "Description for unable to turn sync off error")
    public static let unableToDeleteDataDescription = NSLocalizedString("alert.unable-to-delete-data-description", value: "Unable to delete data on the server.", comment: "Description for unable to delete data error")
    public static let unableToRemoveDeviceDescription = NSLocalizedString("alert.unable-to-remove-device-description", value: "Unable to remove this device from Sync & Backup.", comment: "Description for unable to remove device error")
    public static let unableToCreateRecoveryPDF = NSLocalizedString("alert.unable-to-create-recovery-pdf-description", value: "Unable to create the recovery PDF.", comment: "Description for unable to create recovery pdf error")
    static let syncPausedTitle = NSLocalizedString("sync.warning.sync.paused", value: "Sync & Backup is Paused", comment: "Title of the warning message")
    static let syncUnavailableMessage = NSLocalizedString("sync.warning.data.syncing.disabled", value: "Sorry, but Sync & Backup is currently unavailable. Please try again later.", comment: "Data syncing unavailable warning message")
    static let syncUnavailableMessageUpgradeRequired = NSLocalizedString("sync.warning.data.syncing.disabled.upgrade.required", value: "Sorry, but Sync & Backup is no longer available in this app version. Please update DuckDuckGo to the latest version to continue.", comment: "Data syncing unavailable warning message")

    static let preemptiveCrashTitle = NSLocalizedString("error.preemptive-crash.title", value: "App issue detected", comment: "Alert title")
    static let preemptiveCrashBody = NSLocalizedString("error.preemptive-crash.body", value: "Looks like there's an issue with the app and it needs to close. Please reopen to continue.", comment: "Alert message")
    static let preemptiveCrashAction = NSLocalizedString("error.preemptive-crash.action", value: "Close App", comment: "Button title that is shutting down the app")
    
    static let insufficientDiskSpaceTitle = NSLocalizedString("error.insufficient-disk-space.title", value: "Not enough storage", comment: "Alert title")
    static let insufficientDiskSpaceBody = NSLocalizedString("error.insufficient-disk-space.body", value: "Looks like your device has run out of storage space. Please free up space to continue.", comment: "Alert message")
    static let insufficientDiskSpaceAction = NSLocalizedString("error.insufficient-disk-space.action", value: "Open Settings", comment: "Button title to open device settings")
    
    static let emailProtectionSignInTitle = NSLocalizedString("error.email-protection-sign-in.title", value: "Email Protection Error", comment: "Alert title")
    static let emailProtectionSignInBody = NSLocalizedString("error.email-protection-sign-in.body", value: "Sorry, please sign in again to re-enable Email Protection features on this browser.", comment: "Alert message")
    static let emailProtectionSignInAction = NSLocalizedString("error.email-protection-sign-in.action", value: "Sign In", comment: "Button title to Sign In")
    
    // MARK: - VPN Waitlist
    
    static let networkProtectionWaitlistJoinTitle = NSLocalizedString("network-protection.waitlist.join.title", value: "Network Protection Early Access", comment: "Title for Network Protection join waitlist screen")
    static let networkProtectionWaitlistJoinSubtitle1 = NSLocalizedString("network-protection.waitlist.join.subtitle.1", value: "Secure your connection anytime, anywhere with Network Protection, the VPN from DuckDuckGo.", comment: "First subtitle for Network Protection join waitlist screen")
    static let networkProtectionWaitlistJoinSubtitle2 = NSLocalizedString("network-protection.waitlist.join.subtitle.2", value: "Join the waitlist, and we’ll notify you when it’s your turn.", comment: "Second subtitle for Network Protection join waitlist screen")
    
    static let networkProtectionWaitlistJoinedTitle = NSLocalizedString("network-protection.waitlist.joined.title", value: "You’re on the list!", comment: "Title for Network Protection joined waitlist screen")
    static let networkProtectionWaitlistJoinedWithNotificationsSubtitle1 = NSLocalizedString("network-protection.waitlist.joined.with-notifications.subtitle.1", value: "New invites are sent every few days, on a first come, first served basis.", comment: "Subtitle 1 for Network Protection joined waitlist screen when notifications are enabled")
    static let networkProtectionWaitlistJoinedWithNotificationsSubtitle2 = NSLocalizedString("network-protection.waitlist.joined.with-notifications.subtitle.2", value: "We’ll notify you when your invite is ready.", comment: "Subtitle 2 for Network Protection joined waitlist screen when notifications are enabled")
    
    static let networkProtectionWaitlistNotificationTitle = NSLocalizedString("network-protection.waitlist.notification.title", value: "Network Protection is ready!", comment: "Title for Network Protection waitlist notification")
    static let networkProtectionWaitlistNotificationText = NSLocalizedString("network-protection.waitlist.notification.text", value: "Open your invite", comment: "Title for Network Protection waitlist notification")
    
    static let networkProtectionWaitlistInvitedTitle = NSLocalizedString("network-protection.waitlist.invited.title", value: "You’re invited to try\nNetwork Protection early access!", comment: "Title for Network Protection invited screen")
    static let networkProtectionWaitlistInvitedSubtitle = NSLocalizedString("network-protection.waitlist.invited.subtitle", value: "Get an extra layer of protection online with the VPN built for speed and simplicity. Encrypt your internet connection across your entire device and hide your location and IP address from sites you visit.", comment: "Subtitle for Network Protection invited screen")
    
    static let networkProtectionWaitlistInvitedSection1Title = NSLocalizedString("network-protection.waitlist.invited.section-1.title", value: "Full-device coverage", comment: "Title for section 1 of the Network Protection invited screen")
    static let networkProtectionWaitlistInvitedSection1Subtitle = NSLocalizedString("network-protection.waitlist.invited.section-1.subtitle", value: "Encrypt online traffic across your browsers and apps.", comment: "Subtitle for section 1 of the Network Protection invited screen")
    
    static let networkProtectionWaitlistInvitedSection2Title = NSLocalizedString("network-protection.waitlist.invited.section-2.title", value: "Fast, reliable, and easy to use", comment: "Title for section 2 of the Network Protection invited screen")
    static let networkProtectionWaitlistInvitedSection2Subtitle = NSLocalizedString("network-protection.waitlist.invited.section-2.subtitle", value: "No need for a separate app. Connect in one click and see your connection status at a glance.", comment: "Subtitle for section 2 of the Network Protection invited screen")
    
    static let networkProtectionWaitlistInvitedSection3Title = NSLocalizedString("network-protection.waitlist.invited.section-3.title", value: "Strict no-logging policy", comment: "Title for section 3 of the Network Protection invited screen")
    static let networkProtectionWaitlistInvitedSection3Subtitle = NSLocalizedString("network-protection.waitlist.invited.section-3.subtitle", value: "We do not log or save any data that can connect you to your online activity.", comment: "Subtitle for section 3 of the Network Protection invited screen")
    
    static let networkProtectionWaitlistButtonEnableNotifications = NSLocalizedString("network-protection.waitlist.button.enable-notifications", value: "Enable Notifications", comment: "Enable Notifications button for Network Protection joined waitlist screen")
    static let networkProtectionWaitlistButtonJoinWaitlist = NSLocalizedString("network-protection.waitlist.button.join-waitlist", value: "Join the Waitlist", comment: "Join Waitlist button for Network Protection join waitlist screen")
    static let networkProtectionWaitlistButtonAgreeAndContinue = NSLocalizedString("network-protection.waitlist.button.agree-and-continue", value: "Agree and Continue", comment: "Agree and Continue button for Network Protection join waitlist screen")
    static let networkProtectionWaitlistButtonExistingInviteCode = NSLocalizedString("network-protection.waitlist.button.existing-invite-code", value: "I Have an Invite Code", comment: "Button title for users who already have an invite code")
    
    static let networkProtectionWaitlistAvailabilityDisclaimer = NSLocalizedString("network-protection.waitlist.availability-disclaimer", value: "Network Protection is free to use during early access.", comment: "Availability disclaimer for Network Protection join waitlist screen")
    
    static let networkProtectionPrivacyPolicyTitle = NSLocalizedString("network-protection.privacy-policy.title", value: "Privacy Policy", comment: "Privacy Policy title for Network Protection")
    
    static let networkProtectionWaitlistNotificationAlertDescription = NSLocalizedString("network-protection.waitlist.notification-alert.description", value: "We’ll send you a notification when your invite to test Network Protection is ready.", comment: "Body text for the alert to enable notifications")
    
    static let networkProtectionWaitlistGetStarted = NSLocalizedString("network-protection.waitlist.get-started", value: "Get Started", comment: "Button title text for the Network Protection waitlist confirmation prompt")
    static let networkProtectionWaitlistAgreeAndContinue = NSLocalizedString("network-protection.waitlist.agree-and-continue", value: "Agree and Continue", comment: "Title text for the Network Protection terms and conditions accept button")
    
    static let networkProtectionSettingsSubtitleNotJoined = NSLocalizedString("network-protection.waitlist.settings-subtitle.waitlist-not-joined", value: "Join the private waitlist", comment: "Subtitle text for the Network Protection settings row")
    static let networkProtectionSettingsSubtitleJoinedButNotInvited = NSLocalizedString("network-protection.waitlist.settings-subtitle.joined-but-not-invited", value: "You’re on the list!", comment: "Subtitle text for the Network Protection settings row")
    static let networkProtectionSettingsSubtitleJoinedAndInvited = NSLocalizedString("network-protection.waitlist.settings-subtitle.joined-and-invited", value: "Your invite is ready!", comment: "Subtitle text for the Network Protection settings row")
    
    static let networkProtectionNotificationPromptTitle = NSLocalizedString("network-protection.waitlist.notification-prompt-title", value: "Know the instant you're invited", comment: "Title for the alert to confirm enabling notifications")
    static let networkProtectionNotificationPromptDescription = NSLocalizedString("network-protection.waitlist.notification-prompt-description", value: "Get a notification when your copy of Network Protection early access is ready.", comment: "Subtitle for the alert to confirm enabling notifications")
    
    // MARK: Settings Screeen
    public static let settingsTitle = NSLocalizedString("settings.title", value: "Settings", comment: "Title for the Settings View")
    
    // General Section
    public static let settingsSetDefault = NSLocalizedString("settings.default.browser", value: "Set as Default Browser", comment: "Settings screen cell text for setting the app as default browser")
    public static let settingsAddToDock = NSLocalizedString("settings.add.to.dock", value: "Add App to Your Dock", comment: "Settings screen cell text for adding the app to the dock")
    public static let settingsAddWidget = NSLocalizedString("settings.add.widget", value: "Add Widget to Home Screen", comment: "Settings screen cell text for add widget to the home screen")
    public static let settingsSync = NSLocalizedString("settings.sync", value: "Sync & Backup", comment: "Settings screen cell text for sync and backup")
    public static let settingsLogins = NSLocalizedString("settings.logins", value: "Passwords", comment: "Settings screen cell text for passwords")
    
    // Appeareance Section
    public static let settingsAppearanceSection = NSLocalizedString("settings.appearance", value: "Appearance", comment: "Settings screen appearance section title")
    public static let settingsTheme = NSLocalizedString("settings.theme", value: "Theme", comment: "Settings screen cell text for theme")
    public static let settingsIcon = NSLocalizedString("settings.icon", value: "App Icon", comment: "Settings screen cell text for app icon selection")
    public static let settingsFirebutton = NSLocalizedString("settings.firebutton", value: "Fire Button Animation", comment: "Settings screen cell text for fire button animation")
    public static let settingsText = NSLocalizedString("settings.text.size", value: "Text Size", comment: "Settings screen cell text for text size")
    public static let settingsAddressBar = NSLocalizedString("settings.address.bar", value: "Address Bar Position", comment: "Settings screen cell text for addess bar position")
    
    // Privacy Section
    public static let settingsPrivacySection = NSLocalizedString("settings.privacy", value: "Privacy", comment: "Settings title for the privacy section")
    public static let settingsGPC = NSLocalizedString("settings.gpc", value: "Global Privacy Control (GPC)", comment: "Settings screen cell text for GPC")
    public static let settingsCookiePopups = NSLocalizedString("settings.cookie.popups", value: "Manage Cookie Pop-ups", comment: "Settings screen cell text for Cookie popups")
    public static let settingsUnprotectedSites = NSLocalizedString("settings.unprotected.sites", value: "Unprotected Sites", comment: "Settings screen cell text for Unprotected Sites")
    public static let settingsFireproofSites = NSLocalizedString("settings.fireproof.sites", value: "Fireproof Sites", comment: "Settings screen cell text for Fireproof Sites")
    public static let settingsClearData = NSLocalizedString("settings.clear.data", value: "Automatically Clear Data", comment: "Settings screen cell text for Automatically Clearing Data")
    public static let settingsAutolock = NSLocalizedString("settings.autolock", value: "Application Lock", comment: "Settings screen cell text for Application Lock")
    public static let settingsAutoLockDescription = NSLocalizedString("settings.autolock.description", value: "If Touch ID, Face ID or a system passcode is set, you’ll be requested to unlock the app when opening.", comment: "Section footer Autolock description")
    
    // Privacy Pro Section
    public static let settingsPProSection = NSLocalizedString("settings.ppro", value: "Privacy Pro", comment: "Product name for the subscription bundle")
    public static let settingsPProSubscribe = NSLocalizedString("settings.ppro.subscribe", value: "Subscribe to Privacy Pro", comment: "Call to action title for Privacy Pro")
    public static let settingsPProDescription = NSLocalizedString("settings.ppro.description", value:"More seamless privacy with three new protections, including:", comment: "Privacy pro description subtext")
    public static let settingsPProFeatures = NSLocalizedString("settings.ppro.features", value:
                                                                """
                                                                 • VPN (Virtual Private Network)
                                                                 • Personal Information Removal
                                                                 • Identity Theft Restoration
                                                                """, comment: "Privacy pro features list")

    public static let settingsPProLearnMore = NSLocalizedString("settings.ppro.learn.more", value: "Learn More", comment: "Learn more button text for privacy pro")
    
    // Customize Section
    public static let settingsCustomizeSection = NSLocalizedString("settings.customize", value: "Customize", comment: "Settings title for the customize section")
    public static let settingsKeyboard = NSLocalizedString("settings.keyboard", value: "Keyboard", comment: "Settings screen cell for Keyboard")
    public static let settingsPreviews = NSLocalizedString("settings.previews", value: "Long-Press Previews", comment: "Settings screen cell for long press previews")
    public static let settingsAutocomplete = NSLocalizedString("settings.autocomplete", value: "Autocomplete Suggestions", comment: "Settings screen cell for autocomplete")
    public static let settingsVoiceSearch = NSLocalizedString("settings.voice.search", value: "Private Voice Search", comment: "Settings screen cell for voice search")
    public static let settingsAssociatedApps = NSLocalizedString("settings.associated.apps", value: "Open Links in Associated Apps", comment: "Settings screen cell for opening links in associated apps")
    public static let settingsAssociatedAppsDescription = NSLocalizedString("settings.associated.apps.description", value: "Disable to prevent links from automatically opening in other installed apps.", comment: "Description for associated apps description")
    
    // More Section
    public static let settingsMoreSection = NSLocalizedString("settings.more", value: "More from DuckDuckGo", comment: "Settings title for the 'More' section")
    public static let settingsEmailProtection = NSLocalizedString("settings.emailProtection", value: "Email Protection", comment: "Settings cell for Email Protection")
    public static let settingsEmailProtectionDescription = NSLocalizedString("settings.emailProtection.description", value: "Block email trackers and hide your address", comment: "Settings cell for Email Protection")
    
    
    public static let settingsAboutSection = NSLocalizedString("settings.about.section", value: "About", comment: "Settings section title for About DuckDuckGo")
    public static let settingsAboutDDG = NSLocalizedString("settings.about.ddg", value: "About DuckDuckGo", comment: "Settings cell for About DDG")
    public static let settingsVersion = NSLocalizedString("settings.version", value: "Version", comment: "Settings cell for Version")
    public static let settingsFeedback = NSLocalizedString("settings.feedback", value: "Share Feedback", comment: "Settings cell for Feedback")
    

}<|MERGE_RESOLUTION|>--- conflicted
+++ resolved
@@ -836,16 +836,6 @@
     public static let daxDialogCookieConsentRejectButton = NSLocalizedString("dax.cookie-consent.button.reject", value:"No Thanks", comment: "Button title rejecting to enable feature to automatically manage cookie popups")
     
     // MARK: Sync
-<<<<<<< HEAD
-    
-    public static let syncTurnOffConfirmTitle = "Turn Off Sync?"
-    public static let syncTurnOffConfirmMessage = "This Device will no longer be able to access your synced data."
-    public static let syncTurnOffConfirmAction = "Remove"
-    public static let syncDeleteAllConfirmTitle = "Delete Server Data?"
-    public static let syncDeleteAllConfirmMessage = "All devices will be disconnected and your synced data will be deleted from the server."
-    public static let syncDeleteAllConfirmAction = "Delete Server Data"
-    public static let syncRemoveDeviceTitle = "Remove Device?"
-=======
 
     public static let syncTurnOffConfirmTitle = NSLocalizedString("sync.turn.off.confirm.title", value:"Turn Off Sync?", comment: "Title of the dialog to confirm turning off Sync")
     public static let syncTurnOffConfirmMessage = NSLocalizedString("sync.turn.off.confirm.message", value:"This Device will no longer be able to access your synced data.", comment: "Message for the dialog to confirm turning off Sync")
@@ -854,21 +844,13 @@
     public static let syncDeleteAllConfirmMessage = NSLocalizedString("sync.delete.all.confirm.message", value:"All devices will be disconnected and your synced data will be deleted from the server.", comment: "Message for the dialog to confirm deleting Sync server data")
     public static let syncDeleteAllConfirmAction = NSLocalizedString("sync.delete.all.confirm.action", value:"Delete Server Data", comment: "Caption for a button to delete Sync server data")
     public static let syncRemoveDeviceTitle = NSLocalizedString("sync.remove-device.title", value:"Remove Device?", comment: "Title of the dialog to remove device from Sync")
->>>>>>> 95e64073
     public static func syncRemoveDeviceMessage(_ deviceName: String) -> String {
         let message = NSLocalizedString("sync.remove-device.message", value: "\"%@\" will no longer be able to access your synced data.", comment: "")
         return message.format(arguments: deviceName)
     }
-<<<<<<< HEAD
-    public static let syncRemoveDeviceConfirmAction = "Remove"
-    public static let syncCodeCopied = "Recovery Code copied"
-    public static let syncTitle = "Sync & Backup"
-    
-=======
     public static let syncRemoveDeviceConfirmAction = NSLocalizedString("sync.remove-device.action", value:"Remove", comment: "Caption for a button to remove device from Sync")
     public static let syncCodeCopied = NSLocalizedString("sync.code.copied", value:"Recovery code copied to clipboard", comment: "Message confirming that recovery code was copied to clipboard")
 
->>>>>>> 95e64073
     // MARK: Errors
     
     static let unknownErrorTryAgainMessage = NSLocalizedString("error.unknown.try.again", value: "An unknown error has occurred", comment: "Generic error message on a dialog for when the cause is not known.")
