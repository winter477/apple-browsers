--- conflicted
+++ resolved
@@ -6,11 +6,7 @@
 	<array>
 		<dict>
 			<key>DefaultValue</key>
-<<<<<<< HEAD
-			<string>7.98.0</string>
-=======
 			<string>7.97.1</string>
->>>>>>> 66d3d1df
 			<key>Key</key>
 			<string>version</string>
 			<key>Title</key>
