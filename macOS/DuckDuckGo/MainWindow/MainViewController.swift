//
//  MainViewController.swift
//
//  Copyright © 2020 DuckDuckGo. All rights reserved.
//
//  Licensed under the Apache License, Version 2.0 (the "License");
//  you may not use this file except in compliance with the License.
//  You may obtain a copy of the License at
//
//  http://www.apache.org/licenses/LICENSE-2.0
//
//  Unless required by applicable law or agreed to in writing, software
//  distributed under the License is distributed on an "AS IS" BASIS,
//  WITHOUT WARRANTIES OR CONDITIONS OF ANY KIND, either express or implied.
//  See the License for the specific language governing permissions and
//  limitations under the License.
//

import BrowserServicesKit
import Cocoa
import Carbon.HIToolbox
import Combine
import Common
import History
import NetworkProtection
import NetworkProtectionIPC
import os.log
import BrokenSitePrompt

final class MainViewController: NSViewController {
    private(set) lazy var mainView = MainView(frame: NSRect(x: 0, y: 0, width: 600, height: 660))

    let tabBarViewController: TabBarViewController
    let navigationBarViewController: NavigationBarViewController
    let browserTabViewController: BrowserTabViewController
    let aiChatSidebarPresenter: AIChatSidebarPresenting
    let findInPageViewController: FindInPageViewController
    let fireViewController: FireViewController
    let bookmarksBarViewController: BookmarksBarViewController
    let featureFlagger: FeatureFlagger
    let fireCoordinator: FireCoordinator
    private let bookmarksBarVisibilityManager: BookmarksBarVisibilityManager
    private let defaultBrowserAndDockPromptPresenting: DefaultBrowserAndDockPromptPresenting
    private let visualStyle: VisualStyleProviding

    let tabCollectionViewModel: TabCollectionViewModel
    let bookmarkManager: BookmarkManager
    let historyCoordinator: HistoryCoordinator
    let fireproofDomains: FireproofDomains
    let isBurner: Bool

    private var addressBarBookmarkIconVisibilityCancellable: AnyCancellable?
    private var selectedTabViewModelCancellable: AnyCancellable?
    private var selectedTabViewModelForHistoryViewOnboardingCancellable: AnyCancellable?
    private var viewEventsCancellables = Set<AnyCancellable>()
    private var tabViewModelCancellables = Set<AnyCancellable>()
    private var bookmarksBarVisibilityChangedCancellable: AnyCancellable?
    private let aiChatMenuConfig: AIChatMenuVisibilityConfigurable
    private var bannerPromptObserver: Any?
    private var bannerDismissedCancellable: AnyCancellable?

    private var bookmarksBarIsVisible: Bool {
        return bookmarksBarViewController.parent != nil
    }

    var shouldShowBookmarksBar: Bool {
        return !isInPopUpWindow
        && bookmarksBarVisibilityManager.isBookmarksBarVisible
        && (!(view.window?.isFullScreen ?? false) || NSApp.delegateTyped.appearancePreferences.showTabsAndBookmarksBarOnFullScreen)
    }

    private var isInPopUpWindow: Bool {
        view.window?.isPopUpWindow == true
    }

    required init?(coder: NSCoder) {
        fatalError("MainViewController: Bad initializer")
    }

    init(tabCollectionViewModel: TabCollectionViewModel? = nil,
         bookmarkManager: BookmarkManager = NSApp.delegateTyped.bookmarkManager,
         bookmarkDragDropManager: BookmarkDragDropManager = NSApp.delegateTyped.bookmarkDragDropManager,
         historyCoordinator: HistoryCoordinator = NSApp.delegateTyped.historyCoordinator,
         contentBlocking: ContentBlockingProtocol = NSApp.delegateTyped.privacyFeatures.contentBlocking,
         fireproofDomains: FireproofDomains = NSApp.delegateTyped.fireproofDomains,
         permissionManager: PermissionManagerProtocol = NSApp.delegateTyped.permissionManager,
         autofillPopoverPresenter: AutofillPopoverPresenter,
         vpnXPCClient: VPNControllerXPCClient = .shared,
         aiChatMenuConfig: AIChatMenuVisibilityConfigurable = AIChatMenuConfiguration(),
         brokenSitePromptLimiter: BrokenSitePromptLimiter = NSApp.delegateTyped.brokenSitePromptLimiter,
         featureFlagger: FeatureFlagger = NSApp.delegateTyped.featureFlagger,
         defaultBrowserAndDockPromptPresenting: DefaultBrowserAndDockPromptPresenting = NSApp.delegateTyped.defaultBrowserAndDockPromptPresenter,
<<<<<<< HEAD
         visualStyleManager: VisualStyleManagerProviding = NSApp.delegateTyped.visualStyleManager,
         fireCoordinator: FireCoordinator = NSApp.delegateTyped.fireCoordinator
=======
         visualStyle: VisualStyleProviding = NSApp.delegateTyped.visualStyle
>>>>>>> f1ec52dc
    ) {

        self.aiChatMenuConfig = aiChatMenuConfig
        let tabCollectionViewModel = tabCollectionViewModel ?? TabCollectionViewModel()
        self.tabCollectionViewModel = tabCollectionViewModel
        self.bookmarkManager = bookmarkManager
        self.historyCoordinator = historyCoordinator
        self.fireproofDomains = fireproofDomains
        self.isBurner = tabCollectionViewModel.isBurner
        self.featureFlagger = featureFlagger
        self.defaultBrowserAndDockPromptPresenting = defaultBrowserAndDockPromptPresenting
<<<<<<< HEAD
        self.visualStyle = visualStyleManager.style
        self.fireCoordinator = fireCoordinator
=======
        self.visualStyle = visualStyle
>>>>>>> f1ec52dc

        tabBarViewController = TabBarViewController.create(
            tabCollectionViewModel: tabCollectionViewModel,
            bookmarkManager: bookmarkManager,
            fireproofDomains: fireproofDomains,
            activeRemoteMessageModel: NSApp.delegateTyped.activeRemoteMessageModel
        )
        bookmarksBarVisibilityManager = BookmarksBarVisibilityManager(selectedTabPublisher: tabCollectionViewModel.$selectedTabViewModel.eraseToAnyPublisher())

        let networkProtectionPopoverManager: NetPPopoverManager = { @MainActor in
#if DEBUG
            guard case .normal = AppVersion.runType else {
                return NetPPopoverManagerMock()
            }
#endif

            vpnXPCClient.register { error in
                NetworkProtectionKnownFailureStore().lastKnownFailure = KnownFailure(error)
            }

            let vpnUninstaller = VPNUninstaller(ipcClient: vpnXPCClient)

            return NetworkProtectionNavBarPopoverManager(
                ipcClient: vpnXPCClient,
                vpnUninstaller: vpnUninstaller,
                vpnUIPresenting: Application.appDelegate.windowControllersManager)
        }()
        let networkProtectionStatusReporter: NetworkProtectionStatusReporter = {
            var connectivityIssuesObserver: ConnectivityIssueObserver!
            var controllerErrorMessageObserver: ControllerErrorMesssageObserver!
#if DEBUG
            if ![.normal, .integrationTests].contains(AppVersion.runType) {
                connectivityIssuesObserver = ConnectivityIssueObserverMock()
                controllerErrorMessageObserver = ControllerErrorMesssageObserverMock()
            }
#endif
            connectivityIssuesObserver = connectivityIssuesObserver ?? DisabledConnectivityIssueObserver()
            controllerErrorMessageObserver = controllerErrorMessageObserver ?? ControllerErrorMesssageObserverThroughDistributedNotifications()

            return DefaultNetworkProtectionStatusReporter(
                statusObserver: vpnXPCClient.ipcStatusObserver,
                serverInfoObserver: vpnXPCClient.ipcServerInfoObserver,
                connectionErrorObserver: vpnXPCClient.ipcConnectionErrorObserver,
                connectivityIssuesObserver: connectivityIssuesObserver,
                controllerErrorMessageObserver: controllerErrorMessageObserver,
                dataVolumeObserver: vpnXPCClient.ipcDataVolumeObserver,
                knownFailureObserver: KnownFailureObserverThroughDistributedNotifications()
            )
        }()

        browserTabViewController = BrowserTabViewController(tabCollectionViewModel: tabCollectionViewModel, bookmarkManager: bookmarkManager)
        aiChatSidebarPresenter = AIChatSidebarPresenter(sidebarHost: browserTabViewController)

        navigationBarViewController = NavigationBarViewController.create(tabCollectionViewModel: tabCollectionViewModel,
                                                                         bookmarkManager: bookmarkManager,
                                                                         bookmarkDragDropManager: bookmarkDragDropManager,
                                                                         historyCoordinator: historyCoordinator,
                                                                         contentBlocking: contentBlocking,
                                                                         fireproofDomains: fireproofDomains,
                                                                         permissionManager: permissionManager,
                                                                         networkProtectionPopoverManager: networkProtectionPopoverManager,
                                                                         networkProtectionStatusReporter: networkProtectionStatusReporter,
                                                                         autofillPopoverPresenter: autofillPopoverPresenter,
                                                                         brokenSitePromptLimiter: brokenSitePromptLimiter,
                                                                         aiChatSidebarPresenter: aiChatSidebarPresenter)

        findInPageViewController = FindInPageViewController.create()
        fireViewController = FireViewController.create(tabCollectionViewModel: tabCollectionViewModel, fireViewModel: fireCoordinator.fireViewModel)
        bookmarksBarViewController = BookmarksBarViewController.create(
            tabCollectionViewModel: tabCollectionViewModel,
            bookmarkManager: bookmarkManager,
            dragDropManager: bookmarkDragDropManager
        )

        super.init(nibName: nil, bundle: nil)
        browserTabViewController.delegate = self
        findInPageViewController.delegate = self
    }

    override func loadView() {
        view = mainView

        addAndLayoutChild(tabBarViewController, into: mainView.tabBarContainerView)
        addAndLayoutChild(bookmarksBarViewController, into: mainView.bookmarksBarContainerView)
        addAndLayoutChild(navigationBarViewController, into: mainView.navigationBarContainerView)
        addAndLayoutChild(browserTabViewController, into: mainView.webContainerView)
        addAndLayoutChild(findInPageViewController, into: mainView.findInPageContainerView)
        addAndLayoutChild(fireViewController, into: mainView.fireContainerView)
    }

    override func viewDidLoad() {
        super.viewDidLoad()

        listenToKeyDownEvents()
        subscribeToMouseTrackingArea()
        subscribeToSelectedTabViewModel()
        subscribeToBookmarkBarVisibility()
        subscribeToSetAsDefaultAndAddToDockPromptsNotifications()
        mainView.findInPageContainerView.applyDropShadow()

        view.registerForDraggedTypes([.URL, .fileURL])
    }

    override func viewWillAppear() {
        subscribeToFirstResponder()

        if isInPopUpWindow {
            tabBarViewController.view.isHidden = true
            mainView.tabBarContainerView.isHidden = true
            mainView.isTabBarShown = false
            resizeNavigationBar(isHomePage: false, animated: false)

            updateBookmarksBarViewVisibility(visible: false)
        } else {
            mainView.navigationBarContainerView.wantsLayer = true
            mainView.navigationBarContainerView.layer?.masksToBounds = false

            if tabCollectionViewModel.selectedTabViewModel?.tab.content == .newtab {
                resizeNavigationBar(isHomePage: true, animated: lastTabContent != .newtab)
            } else {
                resizeNavigationBar(isHomePage: false, animated: false)
            }
        }

        updateDividerColor(isShowingHomePage: tabCollectionViewModel.selectedTabViewModel?.tab.content == .newtab)
    }

    override func viewDidAppear() {
        mainView.setMouseAboveWebViewTrackingAreaEnabled(true)
        registerForBookmarkBarPromptNotifications()

        adjustFirstResponder(force: true)
    }

    var bookmarkBarPromptObserver: Any?
    func registerForBookmarkBarPromptNotifications() {
        guard !bookmarksBarViewController.bookmarksBarPromptShown else { return }
        bookmarkBarPromptObserver = NotificationCenter.default.addObserver(
            forName: .bookmarkPromptShouldShow,
            object: nil,
            queue: .main) { [weak self] _ in
                self?.showBookmarkPromptIfNeeded()
        }
    }

    override func viewDidDisappear() {
        super.viewDidDisappear()
        mainView.setMouseAboveWebViewTrackingAreaEnabled(false)
        if let bookmarkBarPromptObserver {
            NotificationCenter.default.removeObserver(bookmarkBarPromptObserver)
        }
    }

    override func viewDidLayout() {
        mainView.findInPageContainerView.applyDropShadow()
    }

    func windowDidBecomeKey() {
        updateBackMenuItem()
        updateForwardMenuItem()
        updateReloadMenuItem()
        updateStopMenuItem()
        browserTabViewController.windowDidBecomeKey()
        showSetAsDefaultAndAddToDockIfNeeded()
    }

    func windowDidResignKey() {
        browserTabViewController.windowDidResignKey()
        tabBarViewController.hideTabPreview()
    }

    func showBookmarkPromptIfNeeded() {
        guard !isInPopUpWindow,
              !bookmarksBarViewController.bookmarksBarPromptShown,
              OnboardingActionsManager.isOnboardingFinished else { return }
        if bookmarksBarIsVisible {
            // Don't show this to users who obviously know about the bookmarks bar already
            bookmarksBarViewController.bookmarksBarPromptShown = true
            return
        }

        updateBookmarksBarViewVisibility(visible: true)
        // This won't work until the bookmarks bar is actually visible which it isn't until the next ui cycle
        DispatchQueue.main.asyncAfter(deadline: .now() + NSAnimationContext.current.duration) {
            self.bookmarksBarViewController.showBookmarksBarPrompt()
        }
    }

    override func encodeRestorableState(with coder: NSCoder) {
        fatalError("Default AppKit State Restoration should not be used")
    }

    func windowWillClose() {
        viewEventsCancellables.removeAll()
    }

    func windowWillMiniaturize() {
        tabBarViewController.hideTabPreview()
    }

    func windowWillEnterFullScreen() {
        tabBarViewController.hideTabPreview()
    }

    func disableTabPreviews() {
        tabBarViewController.tabPreviewsEnabled = false
    }

    func enableTabPreviews() {
        tabBarViewController.tabPreviewsEnabled = true
    }

    func toggleBookmarksBarVisibility() {
        updateBookmarksBarViewVisibility(visible: !isInPopUpWindow && !mainView.isBookmarksBarShown)
    }

    // Can be updated via keyboard shortcut so needs to be internal visibility
    func updateBookmarksBarViewVisibility(visible showBookmarksBar: Bool) {
        if showBookmarksBar {
            if bookmarksBarViewController.parent == nil {
                addChild(bookmarksBarViewController)

                bookmarksBarViewController.view.frame = mainView.bookmarksBarContainerView.bounds
                mainView.bookmarksBarContainerView.addSubview(bookmarksBarViewController.view)
            }
        } else {
            bookmarksBarViewController.removeFromParent()
            bookmarksBarViewController.view.removeFromSuperview()
        }

        mainView.isBookmarksBarShown = showBookmarksBar
        mainView.layoutSubtreeIfNeeded()
        mainView.updateTrackingAreas()

        updateDividerColor(isShowingHomePage: tabCollectionViewModel.selectedTabViewModel?.tab.content == .newtab)
    }

    private func updateDividerColor(isShowingHomePage isHomePage: Bool) {
        NSAppearance.withAppAppearance {
            if visualStyle.addToolbarShadow {
                if mainView.isBannerViewShown {
                    mainView.divider.backgroundColor = .bannerViewDivider
                } else {
                    mainView.divider.backgroundColor = .shadowSecondary
                }
            } else {
                let backgroundColor: NSColor = {
                    if mainView.isBannerViewShown {
                        return bookmarksBarIsVisible ? .bookmarkBarBackground : .addressBarSolidSeparator
                    } else {
                        return (bookmarksBarIsVisible || isHomePage) ? .bookmarkBarBackground : .addressBarSolidSeparator
                    }
                }()

                mainView.divider.backgroundColor = backgroundColor
            }
        }
    }

    private func subscribeToMouseTrackingArea() {
        addressBarBookmarkIconVisibilityCancellable = mainView.$isMouseAboveWebView
            .sink { [weak self] isMouseAboveWebView in
                self?.navigationBarViewController.addressBarViewController?
                    .addressBarButtonsViewController?.isMouseOverNavigationBar = isMouseAboveWebView
            }
    }

    private func subscribeToSelectedTabViewModel() {
        selectedTabViewModelCancellable = tabCollectionViewModel.$selectedTabViewModel.sink { [weak self] tabViewModel in
            guard let self, let tabViewModel else { return }

            tabViewModelCancellables.removeAll(keepingCapacity: true)
            subscribeToCanGoBackForward(of: tabViewModel)
            subscribeToFindInPage(of: tabViewModel)
            subscribeToTitleChange(of: tabViewModel)
            subscribeToTabContent(of: tabViewModel)
        }

        selectedTabViewModelForHistoryViewOnboardingCancellable = tabCollectionViewModel.$selectedTabViewModel.dropFirst().sink { [weak self] _ in
            guard let self else { return }
            navigationBarViewController.presentHistoryViewOnboardingIfNeeded()
        }
    }

    private func subscribeToTitleChange(of selectedTabViewModel: TabViewModel?) {
        guard let selectedTabViewModel else { return }

        // Only subscribe once the view is added to the window.
        let windowPublisher = view.publisher(for: \.window).filter({ $0 != nil }).prefix(1).asVoid()

        windowPublisher
            .combineLatest(selectedTabViewModel.$title) { $1 }
            .map {
                $0.truncated(length: MainMenu.Constants.maxTitleLength)
            }
            .receive(on: DispatchQueue.main)
            .sink { [weak self] title in
                guard let self else { return }
                guard !isBurner else {
                    // Fire Window: don‘t display active Tab title as the Window title
                    view.window?.title = UserText.burnerWindowHeader
                    return
                }

                view.window?.title = title
            }
            .store(in: &tabViewModelCancellables)
    }

    private func subscribeToBookmarkBarVisibility() {
        bookmarksBarVisibilityChangedCancellable = bookmarksBarVisibilityManager
            .$isBookmarksBarVisible
            .receive(on: DispatchQueue.main)
            .sink { [weak self] _ in
                self?.updateBookmarksBarViewVisibility(visible: self!.shouldShowBookmarksBar)
            }
    }

    private func resizeNavigationBar(isHomePage homePage: Bool, animated: Bool) {
        updateDividerColor(isShowingHomePage: homePage)
        navigationBarViewController.resizeAddressBar(for: homePage ? .homePage : (isInPopUpWindow ? .popUpWindow : .default), animated: animated)
    }

    private var lastTabContent = Tab.TabContent.none
    private func subscribeToTabContent(of selectedTabViewModel: TabViewModel?) {
        selectedTabViewModel?.tab.$content
            .sink { [weak self, weak selectedTabViewModel] content in
                guard let self, let selectedTabViewModel else { return }
                defer { lastTabContent = content }

                if content == .newtab {
                    resizeNavigationBar(isHomePage: true, animated: lastTabContent != .newtab)
                } else {
                    resizeNavigationBar(isHomePage: false, animated: false)
                }
                adjustFirstResponder(selectedTabViewModel: selectedTabViewModel, tabContent: content)
            }
            .store(in: &self.tabViewModelCancellables)
    }

    private func subscribeToFirstResponder() {
        guard let window = view.window else {
            assert([.unitTests, .integrationTests].contains(AppVersion.runType),
                   "MainViewController.subscribeToFirstResponder: view.window is nil")
            return
        }

        NotificationCenter.default
            .publisher(for: MainWindow.firstResponderDidChangeNotification, object: window)
            .sink { [weak self] in
                self?.firstResponderDidChange($0)
            }
            .store(in: &viewEventsCancellables)
    }

    private func firstResponderDidChange(_ notification: Notification) {
        // when window first responder is reset (to the window): activate Tab Content View
        if view.window?.firstResponder === view.window {
            browserTabViewController.adjustFirstResponder()
        }
    }

    private func subscribeToFindInPage(of selectedTabViewModel: TabViewModel?) {
        selectedTabViewModel?.findInPage?
            .$isVisible
            .receive(on: DispatchQueue.main)
            .sink { [weak self] _ in
                self?.updateFindInPage()
            }
            .store(in: &self.tabViewModelCancellables)
    }

    private func subscribeToCanGoBackForward(of selectedTabViewModel: TabViewModel) {
        selectedTabViewModel.$canGoBack.receive(on: DispatchQueue.main).sink { [weak self] _ in
            self?.updateBackMenuItem()
        }.store(in: &self.tabViewModelCancellables)
        selectedTabViewModel.$canGoForward.receive(on: DispatchQueue.main).sink { [weak self] _ in
            self?.updateForwardMenuItem()
        }.store(in: &self.tabViewModelCancellables)
        selectedTabViewModel.$canReload.receive(on: DispatchQueue.main).sink { [weak self] _ in
            self?.updateReloadMenuItem()
        }.store(in: &self.tabViewModelCancellables)
        selectedTabViewModel.$isLoading.receive(on: DispatchQueue.main).sink { [weak self] _ in
            self?.updateStopMenuItem()
        }.store(in: &self.tabViewModelCancellables)
    }

    private func updateFindInPage() {
        guard let model = tabCollectionViewModel.selectedTabViewModel?.findInPage else {
            findInPageViewController.makeMeFirstResponder()
            Logger.general.error("MainViewController: Failed to get find in page model")
            return
        }

        mainView.findInPageContainerView.isHidden = !model.isVisible
        findInPageViewController.model = model
        if model.isVisible {
            findInPageViewController.makeMeFirstResponder()
        }
    }

    private func updateBackMenuItem() {
        guard self.view.window?.isMainWindow == true else { return }
        guard let selectedTabViewModel = tabCollectionViewModel.selectedTabViewModel else {
            Logger.general.error("MainViewController: No tab view model selected")
            return
        }
        NSApp.mainMenuTyped.backMenuItem.isEnabled = selectedTabViewModel.canGoBack
    }

    private func updateForwardMenuItem() {
        guard self.view.window?.isMainWindow == true else { return }
        guard let selectedTabViewModel = tabCollectionViewModel.selectedTabViewModel else {
            Logger.general.error("MainViewController: No tab view model selected")
            return
        }
        NSApp.mainMenuTyped.forwardMenuItem.isEnabled = selectedTabViewModel.canGoForward
    }

    private func updateReloadMenuItem() {
        guard self.view.window?.isMainWindow == true else { return }
        guard let selectedTabViewModel = tabCollectionViewModel.selectedTabViewModel else {
            Logger.general.error("MainViewController: No tab view model selected")
            return
        }
        NSApp.mainMenuTyped.reloadMenuItem.isEnabled = selectedTabViewModel.canReload
    }

    private func updateStopMenuItem() {
        guard self.view.window?.isMainWindow == true else { return }
        guard let selectedTabViewModel = tabCollectionViewModel.selectedTabViewModel else {
            Logger.general.error("MainViewController: No tab view model selected")
            return
        }
        NSApp.mainMenuTyped.stopMenuItem.isEnabled = selectedTabViewModel.isLoading
    }

    // MARK: - Set As Default and Add To Dock Prompts configuration

    private func subscribeToSetAsDefaultAndAddToDockPromptsNotifications() {
        bannerDismissedCancellable = defaultBrowserAndDockPromptPresenting.bannerDismissedPublisher
            .sink { [weak self] in
                self?.hideBanner()
            }
    }

    @objc private func showSetAsDefaultAndAddToDockIfNeeded() {
        defaultBrowserAndDockPromptPresenting.tryToShowPrompt(
            popoverAnchorProvider: getSourceViewToShowSetAsDefaultAndAddToDockPopover,
            bannerViewHandler: showMessageBanner
        )
    }

    private func getSourceViewToShowSetAsDefaultAndAddToDockPopover() -> NSView? {
        guard isViewLoaded && view.window?.isKeyWindow == true else {
            return nil
        }

        if bookmarksBarVisibilityManager.isBookmarksBarVisible {
            return bookmarksBarViewController.view
        } else {
            return navigationBarViewController.addressBarViewController?.view
        }
    }

    private func showMessageBanner(banner: BannerMessageViewController) {
        if mainView.isBannerViewShown { return } // If view is being shown already we do not want to show it.

        addAndLayoutChild(banner, into: mainView.bannerContainerView)
        mainView.isBannerViewShown = true

        DispatchQueue.main.asyncAfter(deadline: .now() + 0.5) { [weak self] in
            self?.updateDividerColor(isShowingHomePage: self?.tabCollectionViewModel.selectedTabViewModel?.tab.content == .newtab)
        }
    }

    private func hideBanner() {
        mainView.bannerContainerView.subviews.forEach { $0.removeFromSuperview() }
        mainView.isBannerViewShown = false

        DispatchQueue.main.asyncAfter(deadline: .now() + 0.25) { [weak self] in
            self?.updateDividerColor(isShowingHomePage: self?.tabCollectionViewModel.selectedTabViewModel?.tab.content == .newtab)
        }
    }

    // MARK: - First responder

    func adjustFirstResponder(selectedTabViewModel: TabViewModel? = nil, tabContent: Tab.TabContent? = nil, force: Bool = false) {
        guard let selectedTabViewModel = selectedTabViewModel ?? tabCollectionViewModel.selectedTabViewModel else {
            return
        }
        let tabContent = tabContent ?? selectedTabViewModel.tab.content

        if case .newtab = tabContent {
            navigationBarViewController.addressBarViewController?.addressBarTextField.makeMeFirstResponder()
        } else {
            // ignore published tab switch: BrowserTabViewController
            // adjusts first responder itself
            guard selectedTabViewModel === tabCollectionViewModel.selectedTabViewModel || force else { return }
            browserTabViewController.adjustFirstResponder(force: force, tabContent: tabContent)
        }
    }

}
extension MainViewController: NSDraggingDestination {

    func draggingEntered(_ draggingInfo: NSDraggingInfo) -> NSDragOperation {
        return draggingUpdated(draggingInfo)
    }

    func draggingUpdated(_ draggingInfo: NSDraggingInfo) -> NSDragOperation {
        return browserTabViewController.draggingUpdated(draggingInfo)
    }

    func performDragOperation(_ draggingInfo: NSDraggingInfo) -> Bool {
        // open new tab if url dropped outside of the address bar
        guard let url = draggingInfo.draggingPasteboard.url else {
            return false
        }
        browserTabViewController.openNewTab(with: .url(url, source: .appOpenUrl))
        return true
    }

}

// MARK: - Mouse & Keyboard Events

// This needs to be handled here or else there will be a "beep" even if handled in a different view controller. This now
//  matches Safari behaviour.
extension MainViewController {

    func listenToKeyDownEvents() {
        NSEvent.addLocalCancellableMonitor(forEventsMatching: .keyDown) { [weak self] event in
            guard let self else { return event }
            return self.customKeyDown(with: event) ? nil : event
        }.store(in: &viewEventsCancellables)
        NSEvent.addLocalCancellableMonitor(forEventsMatching: .otherMouseUp) { [weak self] event in
            guard let self else { return event }
            return self.otherMouseUp(with: event)
        }.store(in: &viewEventsCancellables)
    }

    // swiftlint:disable:next cyclomatic_complexity
    func customKeyDown(with event: NSEvent) -> Bool {
        guard let locWindow = self.view.window,
              NSApplication.shared.keyWindow === locWindow else { return false }

        let flags = event.modifierFlags.intersection(.deviceIndependentFlagsMask).subtracting(.capsLock)
        let key = event.charactersIgnoringModifiers?.lowercased() ?? ""
        let isWebViewFocused = view.window?.firstResponder is WebView

        // Handle Enter
        if event.keyCode == kVK_Return,
           navigationBarViewController.addressBarViewController?.addressBarTextField.isFirstResponder == true {
            if flags.contains(.shift) && aiChatMenuConfig.shouldDisplayAddressBarShortcut {
                navigationBarViewController.addressBarViewController?.addressBarTextField.aiChatQueryEnterPressed()
            } else {
                navigationBarViewController.addressBarViewController?.addressBarTextField.addressBarEnterPressed()
            }
            return true
        }

        // Handle Escape
        if event.keyCode == kVK_Escape {
            var isHandled = false
            if !mainView.findInPageContainerView.isHidden {
                findInPageViewController.findInPageDone(self)
                isHandled = true
            }
            if let addressBarVC = navigationBarViewController.addressBarViewController {
                isHandled = isHandled || addressBarVC.escapeKeyDown()
            }
            return isHandled
        }

        // Handle tab switching (CMD+1 through CMD+9)
        if [.command, [.command, .numericPad]].contains(flags), "123456789".contains(key) {
            if isWebViewFocused {
                NSApp.menu?.performKeyEquivalent(with: event)
                return true
            }
            return false
        }

        if event.keyCode == kVK_Tab, [.control, [.control, .shift]].contains(flags) {
            NSApp.menu?.performKeyEquivalent(with: event)
            return true
        }

        // Handle browser tab/window actions
        if isWebViewFocused {
            switch (key, flags, flags.contains(.command)) {
            case ("n", [.command], _),
                 ("t", [.command], _), ("t", [.command, .shift], _),
                 ("w", _, true),
                 ("q", [.command], _),
                 ("r", [.command], _):
                NSApp.menu?.performKeyEquivalent(with: event)
                return true
            default:
                break
            }
        }

        // Handle CMD+Y (history view)
        if key == "y", flags == .command {
            if !NSApp.delegateTyped.featureFlagger.isFeatureOn(.historyView) {
                (NSApp.mainMenuTyped.historyMenu.accessibilityParent() as? NSMenuItem)?.accessibilityPerformPress()
                return true
            }
            return false
        }

        return false
    }

    func otherMouseUp(with event: NSEvent) -> NSEvent? {
        guard event.window === self.view.window,
              mainView.webContainerView.isMouseLocationInsideBounds(event.locationInWindow),
              let selectedTabViewModel = tabCollectionViewModel.selectedTabViewModel
        else { return event }

        switch event.button {
        case .back:
            guard selectedTabViewModel.canGoBack else { return nil }
            selectedTabViewModel.tab.goBack()
            return nil
        case .forward:
            guard selectedTabViewModel.canGoForward else { return nil }
            selectedTabViewModel.tab.goForward()
            return nil
        default:
            return event
        }
    }
}

// MARK: - BrowserTabViewControllerDelegate

extension MainViewController: BrowserTabViewControllerDelegate {

    func highlightFireButton() {
        tabBarViewController.startFireButtonPulseAnimation()
    }

    func dismissViewHighlight() {
        tabBarViewController.stopFireButtonPulseAnimation()
        navigationBarViewController.addressBarViewController?.addressBarButtonsViewController?.stopHighlightingPrivacyShield()
    }

    func highlightPrivacyShield() {
        navigationBarViewController.addressBarViewController?.addressBarButtonsViewController?.highlightPrivacyShield()
    }

    /// Closes the window if it has no more regular tabs and its pinned tabs are available in other windows
    func closeWindowIfNeeded() -> Bool {
        guard let window = view.window,
              tabCollectionViewModel.tabCollection.tabs.isEmpty else { return false }

        let noPinnedTabs = tabCollectionViewModel.isBurner || tabCollectionViewModel.pinnedTabsManager?.tabCollection.tabs.isEmpty != false

        var isSharedPinnedTabsMode: Bool {
            TabsPreferences.shared.pinnedTabsMode == .shared
        }

        lazy var areOtherWindowsWithPinnedTabsAvailable: Bool = {
            Application.appDelegate.windowControllersManager.mainWindowControllers
                .contains { mainWindowController -> Bool in
                    mainWindowController.mainViewController !== self
                    && mainWindowController.mainViewController.isBurner == false
                    && mainWindowController.window?.isPopUpWindow == false
                }
        }()

        if noPinnedTabs || (isSharedPinnedTabsMode && areOtherWindowsWithPinnedTabsAvailable) {
            window.performClose(self)
            return true
        }
        return false
    }

}

#if DEBUG
@available(macOS 14.0, *)
#Preview(traits: .fixedLayout(width: 700, height: 660)) {

    let bkman = LocalBookmarkManager(
        bookmarkStore: BookmarkStoreMock(
            bookmarks: [
                BookmarkFolder(id: "1", title: "Folder", children: [
                    Bookmark(id: "2", url: URL.duckDuckGo.absoluteString, title: "DuckDuckGo", isFavorite: true)
                ]),
                Bookmark(id: "3", url: URL.duckDuckGo.absoluteString, title: "DuckDuckGo", isFavorite: true, parentFolderUUID: "1")
            ]
        ),
        appearancePreferences: .mock
    )
    bkman.loadBookmarks()

    let vc = MainViewController(bookmarkManager: bkman, autofillPopoverPresenter: DefaultAutofillPopoverPresenter())
    var c: AnyCancellable!
    c = vc.publisher(for: \.view.window).sink { window in
        window?.titlebarAppearsTransparent = true
        window?.titleVisibility = .hidden
        withExtendedLifetime(c) {}
    }

    return vc
}
#endif<|MERGE_RESOLUTION|>--- conflicted
+++ resolved
@@ -90,12 +90,8 @@
          brokenSitePromptLimiter: BrokenSitePromptLimiter = NSApp.delegateTyped.brokenSitePromptLimiter,
          featureFlagger: FeatureFlagger = NSApp.delegateTyped.featureFlagger,
          defaultBrowserAndDockPromptPresenting: DefaultBrowserAndDockPromptPresenting = NSApp.delegateTyped.defaultBrowserAndDockPromptPresenter,
-<<<<<<< HEAD
-         visualStyleManager: VisualStyleManagerProviding = NSApp.delegateTyped.visualStyleManager,
+         visualStyle: VisualStyleProviding = NSApp.delegateTyped.visualStyle,
          fireCoordinator: FireCoordinator = NSApp.delegateTyped.fireCoordinator
-=======
-         visualStyle: VisualStyleProviding = NSApp.delegateTyped.visualStyle
->>>>>>> f1ec52dc
     ) {
 
         self.aiChatMenuConfig = aiChatMenuConfig
@@ -107,12 +103,8 @@
         self.isBurner = tabCollectionViewModel.isBurner
         self.featureFlagger = featureFlagger
         self.defaultBrowserAndDockPromptPresenting = defaultBrowserAndDockPromptPresenting
-<<<<<<< HEAD
-        self.visualStyle = visualStyleManager.style
+        self.visualStyle = visualStyle
         self.fireCoordinator = fireCoordinator
-=======
-        self.visualStyle = visualStyle
->>>>>>> f1ec52dc
 
         tabBarViewController = TabBarViewController.create(
             tabCollectionViewModel: tabCollectionViewModel,
