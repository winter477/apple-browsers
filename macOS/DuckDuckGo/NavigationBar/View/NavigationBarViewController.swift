--- conflicted
+++ resolved
@@ -220,14 +220,9 @@
         self.brokenSitePromptLimiter = brokenSitePromptLimiter
         self.featureFlagger = featureFlagger
         self.visualStyle = visualStyle
-<<<<<<< HEAD
+        self.aiChatSidebarPresenter = aiChatSidebarPresenter
         goBackButtonMenuDelegate = NavigationButtonMenuDelegate(buttonType: .back, tabCollectionViewModel: tabCollectionViewModel, historyCoordinator: historyCoordinator)
         goForwardButtonMenuDelegate = NavigationButtonMenuDelegate(buttonType: .forward, tabCollectionViewModel: tabCollectionViewModel, historyCoordinator: historyCoordinator)
-=======
-        self.aiChatSidebarPresenter = aiChatSidebarPresenter
-        goBackButtonMenuDelegate = NavigationButtonMenuDelegate(buttonType: .back, tabCollectionViewModel: tabCollectionViewModel)
-        goForwardButtonMenuDelegate = NavigationButtonMenuDelegate(buttonType: .forward, tabCollectionViewModel: tabCollectionViewModel)
->>>>>>> 02f9b53c
         super.init(coder: coder)
     }
 
