--- conflicted
+++ resolved
@@ -57,11 +57,7 @@
         }
     }
 
-<<<<<<< HEAD
-    private func subscribeToEntitlementChanges() {
-=======
     private func checkEntitlements() {
->>>>>>> 57b675f5
         Task {
             let hasEntitlement = await subscriptionManager.isFeatureEnabledForUser(feature: .networkProtection)
             await handleEntitlementsChange(hasEntitlements: hasEntitlement, source: .clientCheck(sourceObject: self))
@@ -134,11 +130,7 @@
                 if lastKnownEntitlementsExpired {
                     lastKnownEntitlementsExpired = false
                 }
-<<<<<<< HEAD
             } else {
-=======
-            } else if !hasEntitlements {
->>>>>>> 57b675f5
                 PixelKit.fire(
                     VPNSubscriptionStatusPixel.vpnFeatureDisabled(
                         isSubscriptionActive: isSubscriptionActive,
