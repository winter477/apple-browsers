--- conflicted
+++ resolved
@@ -1,9 +1,3 @@
-<<<<<<< HEAD
 Bug fixes and other improvements.
-=======
-For Privacy Pro subscribers:
-    New VPN widget! You can now view and manage your VPN connection right on the Home Screen.
-    Privacy Pro is currently available to U.S. residents only.
->>>>>>> 5df0c2d3
 
 Join our fully distributed team and help raise the standard of trust online! https://duckduckgo.com/hiring